Patrick
- (done) Add required utility functions into cntk helpers
- remove non required libs from requirements.txt
<<<<<<< HEAD
- make requirements.txt self contained (do not require precompiled wheels in repo)
DONE - Add required utility functions into cntk helpers
- Create new toy sample using pascal subset and 100 ROIs per image
- pass NumRoi parameters to cntk.exe call (math in BS?)
- Convert to python 3.4
DONE - clean up code (Patrick knows TODOs)
=======
- (done) clean up code (Patrick knows TODOs)
- Investigate conversion to python 3.4
- write blog
- document knobs and parameters

Philipp
- make AlexNet model available and store in ressources/cntk_model
- put wheels on public share
- investigate making requirements.txt self contained (do not require precompiled wheels in repo)
- pass NumRoi parameters to cntk.exe call (math in BS?)
- Create new toy sample using pascal subset and 100 ROIs per image
- Do CR for python scripts
- Write cntk wiki for fast rcnn
>>>>>>> 6cdbf2f9

Discuss
- data set setup (neg, pos, test) vs. (train, test)

Describe VOC setup
- get selective search ROIs
- get 2007 and 2012 dev kits
- describe maxNrRois option for fast testing<|MERGE_RESOLUTION|>--- conflicted
+++ resolved
@@ -1,14 +1,6 @@
 Patrick
 - (done) Add required utility functions into cntk helpers
 - remove non required libs from requirements.txt
-<<<<<<< HEAD
-- make requirements.txt self contained (do not require precompiled wheels in repo)
-DONE - Add required utility functions into cntk helpers
-- Create new toy sample using pascal subset and 100 ROIs per image
-- pass NumRoi parameters to cntk.exe call (math in BS?)
-- Convert to python 3.4
-DONE - clean up code (Patrick knows TODOs)
-=======
 - (done) clean up code (Patrick knows TODOs)
 - Investigate conversion to python 3.4
 - write blog
@@ -22,7 +14,6 @@
 - Create new toy sample using pascal subset and 100 ROIs per image
 - Do CR for python scripts
 - Write cntk wiki for fast rcnn
->>>>>>> 6cdbf2f9
 
 Discuss
 - data set setup (neg, pos, test) vs. (train, test)
