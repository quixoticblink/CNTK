--- conflicted
+++ resolved
@@ -155,12 +155,7 @@
             // decimatedMB[name]->SetValue(mat.Reshaped(nRows*nSequence, nT).RowSlice( st*nRows , (en-st)*nRows).Reshaped(nRows, nNewParallelSequence*nT));
         }
         // decimate MBLayout as well
-<<<<<<< HEAD
-        pDecimateMBLayout = make_shared<MBLayout>(numNewParallelSequence, nT);
-        //pDecimateMBLayout->SetAxisName(pMBLayout->GetAxisName());
-=======
         pDecimateMBLayout = make_shared<MBLayout>(numNewParallelSequence, nT, L"");
->>>>>>> ac0fe463
 #if 1
         // now copy over all sequence info records that are inside the range, with adjusted 's'
         const auto& sequences = pMBLayout->GetAllSequences();
@@ -310,8 +305,8 @@
                 shared_ptr<IStatefulNode> pNode = dynamic_pointer_cast<IStatefulNode>(node);
                 if (pNode) // if it is an IStatefulNode then report it
                     statefulNodes[name] = pNode;
-            }
-        }
+                }
+            }
 
         std::map<wstring, shared_ptr<IStatefulNode>> EnumerateStatefulNode(ComputationNetwork& net,
                                                                            const std::vector<ComputationNodeBasePtr>& criterionNode,
