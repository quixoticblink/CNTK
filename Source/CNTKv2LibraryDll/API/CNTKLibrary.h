//
// Copyright (c) Microsoft. All rights reserved.
// Licensed under the MIT license. See LICENSE.md file in the project root for full license information.
//
// This is the main header of the CNTK library API containing the entire public API definition. 
//

#pragma once


#include <memory>
#include <vector>
#include <array>
#include <stdarg.h>
#include <assert.h>
#include <map>
#include <unordered_map>
#include <unordered_set>
#include <string>
#include <sstream>
#include <iosfwd>
#include <algorithm>
#include <mutex>
#include <future>

#ifdef SWIG
#define final
#define explicit
#define static_assert(condition, message)
#endif

#include "CNTKLibraryInternals.h"

namespace CNTK
{
    ///
    /// Enumeration type denoting data type of symbolic data entities or actual data.
    ///
    enum class DataType : unsigned int
    {
        Unknown = 0,
        Float = 1,
        Double = 2,

        /* TODO:
        Bit,
        Char,
        UChar,
        Short,
        UShort,
        Int,
        UInt,
        Long,
        ULong,
        Float8,
        Float16,
        Complex,
        String,
        */
    };

    ///
    /// Get the 'DataType' corresponding to the ElementType template type argument.
    ///
    template <typename ElementType>
    inline DataType AsDataType()
    {
        if (std::is_same<ElementType, float>())
            return DataType::Float;
        else if (std::is_same<ElementType, double>())
            return DataType::Double;
        else
            NOT_IMPLEMENTED;
    }

    inline const char* DataTypeName(DataType dataType)
    {
        if (dataType == DataType::Float)
            return "Float";
        else if (dataType == DataType::Double)
            return "Double";
        else
            LogicError("Unknown DataType");
    }

    inline size_t DataTypeSize(DataType dataType)
    {
        if (dataType == DataType::Float)
            return sizeof(float);
        else if (dataType == DataType::Double)
            return sizeof(double);
        else
            LogicError("Unknown DataType");
    }

    ///
    /// Enumeration type denoting the format of storage underlying an instance of a NDArrayView.
    ///
    enum class StorageFormat
    {
        Dense,
        SparseCSC,
        SparseBlockCol,
    };

    inline bool IsSparseStorageFormat(StorageFormat storageFormat)
    {
        return (storageFormat != StorageFormat::Dense);
    }

    ///
    /// Enumeration type denoting the type of a compute device.
    ///
    enum class DeviceKind
    {
        CPU,
        GPU,
        // TODO: FPGA
    };

    ///
    /// Denotes a compute device instance.
    ///
    class DeviceDescriptor final
    {
        friend bool operator==(const DeviceDescriptor& first, const DeviceDescriptor& second);

        static std::atomic<bool> s_defaultDeviceFrozen;
        static std::shared_ptr<DeviceDescriptor> s_defaultDevice;
        static std::shared_ptr<std::vector<DeviceDescriptor>> s_allDevices;
    public:
        ///
        /// Returns the Id of 'this' device.
        ///
        unsigned int Id() const { return m_deviceId; }

        ///
        /// Returns the DeviceKind of 'this' device.
        ///
        DeviceKind Type() const { return m_deviceType; }

        ///
        /// Static method to get the descriptor of the CPU device on the local system.
        ///
        static DeviceDescriptor CPUDevice() { return{ 0, DeviceKind::CPU }; }

        ///
        /// Static method to get the descriptor of the GPU device on the local system with the specified CUDA device ID.
        ///
        CNTK_API static DeviceDescriptor GPUDevice(unsigned int deviceId);

        ///
        /// Static method to get the descriptor of the default device for the current process.
        /// This device is used for all CNTK operations where a device needs to be specified and one is not explicitly specified.
        ///
        CNTK_API static DeviceDescriptor DefaultDevice();

        ///
        /// Static method to get the descriptor of the default device for the current process.
        /// This device is used for all CNTK operations where a device needs to be specified and one is not explicitly specified.
        /// Additionally after this method gets executed for the first time, it freezes the default device of the process disallowing
        /// changing the default device by further calls to SetDefaultDevice.
        ///
        CNTK_API static DeviceDescriptor UseDefaultDevice();

        ///
        /// The default device can only be changed if it has not yet been implicitly used by any previous operation in the CNTK library.
        ///
        CNTK_API static void SetDefaultDevice(const DeviceDescriptor& newDefaultDevice);

        ///
        /// Static method to get the descriptor of the best available device.
        ///
        CNTK_API static DeviceDescriptor BestDevice();

        ///
        /// Static method to get a list of descriptors of all available/supported devices.
        ///
        CNTK_API static const std::vector<DeviceDescriptor>& AllDevices();

    private:
        DeviceDescriptor(unsigned int deviceId, DeviceKind deviceType)
            : m_deviceId(deviceId), m_deviceType(deviceType)
        {}

    private:
        unsigned int m_deviceId;
        DeviceKind m_deviceType;
    };

    inline bool operator==(const DeviceDescriptor& left, const DeviceDescriptor& right)
    {
        return ((left.Type() == right.Type()) && (left.Id() == right.Id()));
    }

    inline bool operator!=(const DeviceDescriptor& left, const DeviceDescriptor& right)
    {
        return !(left == right);
    }

    ///
    /// An interface denoting an entity that can serialize its state into a Dictionary.
    ///
    class IDictionarySerializable
    {
    public:
        ///
        /// Save the state of 'this' object into a dictionary.
        ///
        CNTK_API virtual Dictionary Serialize() const = 0;

        ///
        /// Returns the current version (e.g. model, checkpoint version) of the class 
        /// implementing this interface. The version number must be incremented each time
        /// when Serialize() implementation is modified (for instance, when a new field is added to 
        /// the class that needs to be captured in the dictionary generated by the Serialize method).
        ///
        CNTK_API virtual size_t CurrentVersion() const = 0;
    };

    ///
    /// Denotes a multi-dimensional rectangular shape.
    ///
    class NDShape final
    {
        friend bool operator==(const NDShape& first, const NDShape& second);
        friend class PrimitiveFunction;

        static const size_t SentinelDimValueForUnknownShape = (size_t)-2;
    public:

        ///
        /// A placeholder value to use for an axis whose dimension is unknown and is to be inferred by the system.
        ///
        static const size_t InferredDimension = (size_t)-1;

        ///
        /// A placeholder shape to use to denote an unknown shape
        ///
        CNTK_API static const NDShape Unknown;

    public:
        ///
        /// Construct a NDShape with 0 axes, which denotes a scalar.
        ///
        NDShape() {}

        ///
        /// Construct a NDShape instance with the specified rank and dimensionality in each axis.
        ///
        explicit NDShape(size_t numAxes, size_t dimension = InferredDimension)
            : m_shapeDims(numAxes, dimension)
        {}

        ///
        /// Construct a NDShape instance with specified dimensions.
        ///
        NDShape(const std::vector<size_t>& dimensions)
            : m_shapeDims(dimensions)
        {}

        ///
        /// Construct a NDShape instance with specified dimensions.
        ///
        NDShape(const std::initializer_list<size_t>& dimensions)
            : m_shapeDims(dimensions)
        {}

        ///
        /// Returns the dimensions of 'this' shape as a std::vector<size_t>
        ///
        const std::vector<size_t>& Dimensions() const { return m_shapeDims; }

        ///
        /// Returns a boolean indicating if 'this' shape is the special Unknown shape
        ///
        bool IsUnknown() const { return (*this == NDShape::Unknown); }

        ///
        /// Returns the rank of 'this' shape.
        ///
        size_t Rank() const { return m_shapeDims.size(); }

        ///
        /// Returns a reference to dimension size for the specified axis.
        ///
        size_t& operator[](size_t axisId) { return m_shapeDims[axisId]; }

        ///
        /// Returns the dimension size for the specified axis.
        ///
        size_t operator[](size_t axisId) const { return m_shapeDims[axisId]; }

        ///
        /// Creates and returns a new NDShape instance with the same dimensions as 'this' shape's specified axis range [beginAxisId, endAxisId).
        ///
        NDShape SubShape(size_t beginAxisId = 0, size_t endAxisId = SIZE_MAX) const
        {
            endAxisId = (endAxisId == SIZE_MAX) ? Rank() : endAxisId;
            if ((endAxisId < beginAxisId) || (endAxisId > Rank()))
                InvalidArgument("NDShape::SubShape : The specified endAxisId (%d) cannot exceed the rank (%d) of 'this' NDShape and must be >= than the specified beginAxisId (%d)", (int)endAxisId, (int)Rank(), (int)beginAxisId);

            std::vector<size_t> subShapeDims(m_shapeDims.begin() + beginAxisId, m_shapeDims.begin() + endAxisId);
            return subShapeDims;
        }

        ///
        /// Returns a boolean value indicating if the dimension size for any of the axes of 'this' shape is unknown/inferred (aka == NDShape::InferredDimension).
        ///
        bool HasInferredDimension() const
        {
            return (std::find(m_shapeDims.begin(), m_shapeDims.end(), (size_t)InferredDimension) != m_shapeDims.end());
        }

        ///
        /// Returns the total size of the rectangular shape that 'this' shape denotes.
        ///
        size_t TotalSize() const
        {
            if (HasInferredDimension())
                RuntimeError("NDShape::TotalSize : TotalSize cannot be determined for a NDShape with one or more dimensions being InferredDimension");

            size_t totalSize = 1;
            for (auto dim : m_shapeDims)
                totalSize *= dim;

            return totalSize;
        }

        ///
        /// Creates and returns a new shape constructed by appending the dimensions of the specified 'shape' to 'this' shape's dimensions.
        ///
        NDShape AppendShape(const NDShape& shape) const
        {
            std::vector<size_t> newShapeDims(Rank() + shape.Rank());
            std::copy(m_shapeDims.begin(), m_shapeDims.end(), newShapeDims.begin());
            std::copy(shape.m_shapeDims.begin(), shape.m_shapeDims.end(), newShapeDims.begin() + m_shapeDims.size());

            return newShapeDims;
        }

        ///
        /// Create a string representation of 'this' NDShape for display/printing purposes
        ///
        std::wstring AsString() const
        {
            std::wstringstream wStrStream;
            wStrStream << L"[";
            for (size_t i = 0; i < Rank(); i++)
            {
                if (i != 0)
                    wStrStream << L" x ";

                wStrStream << m_shapeDims[i];
            }

            wStrStream << L"]";
            return wStrStream.str();
        }

    private:
        std::vector<size_t> m_shapeDims;
    };

    inline bool operator==(const NDShape& first, const NDShape& second)
    {
        return first.m_shapeDims == second.m_shapeDims;
    }

    inline bool operator!=(const NDShape& first, const NDShape& second)
    {
        return !(first == second);
    }

    typedef int SparseIndexType;

    static const unsigned long SentinelValueForAutoSelectRandomSeed = std::numeric_limits<unsigned long>::max() - 2; // An arbitrary choice of sentinel value

    ///
    /// Denotes a multi-dimensional writable or read-only array of elemental values.
    /// This type denotes a view and there may be multiple simultaneous views of the data underlying a NDArrayView instance.
    /// The underlying data is stored in sparse or dense format, and is located on a specific device.
    /// The actual underlying storage is either external or internal in which case its lifetime is managed through reference counting.
    ///
    class NDArrayView final : public std::enable_shared_from_this<NDArrayView>
    {
        friend class CompositeFunction;
        friend class LearnerBase;
        friend class Variable;
        friend class PackedValue;
        friend class MPICommunicatorImpl;

        template <typename T, typename ...CtorArgTypes>
        friend inline std::shared_ptr<T> MakeSharedObject(CtorArgTypes&& ...ctorArgs);

        template <typename ElementType>
        friend Variable GetVariable(const Microsoft::MSR::CNTK::ComputationNodeBasePtr& node,
                                    std::unordered_map<Microsoft::MSR::CNTK::ComputationNodeBasePtr, Variable>& nodeToVariableMap,
                                    std::unordered_map<Variable, Variable>& placeholderReplacements,
                                    std::unordered_set<FunctionPtr>& allPrimitiveFunctions);

    public:
        ///
        /// Construct a NDArrayView with the specified 'dataBuffer' as the backing storage.
        /// The 'dataBuffer' must have been allocated on the specified 'device', must be at least
        /// as large as the total size of the specified 'viewShape' and must outlive the created NDArrayView object.
        ///
        CNTK_API NDArrayView(::CNTK::DataType dataType, const NDShape& viewShape, void* dataBuffer, size_t bufferSizeInBytes, const DeviceDescriptor& device, bool readOnly = false);

        /// Construct a read-only NDArrayView with the specified 'dataBuffer' as the backing storage.
        /// The 'dataBuffer' must have been allocated on the specified 'device', must be at least
        /// as large as the total size of the specified 'viewShape' and must outlive the created NDArrayView object.
        ///
        NDArrayView(::CNTK::DataType dataType, const NDShape& viewShape, const void* dataBuffer, size_t bufferSizeInBytes, const DeviceDescriptor& device)
            : NDArrayView(dataType, viewShape, const_cast<void*>(dataBuffer), bufferSizeInBytes, device, /*readOnly =*/ true)
        {}

        ///
        /// Construct a NDArrayView with newly allocated sparse storage in SparseCSC format on the specified 'device' and initialize its contents
        // with the specified Sparse CSC format data.
        ///
        template <typename ElementType>
        CNTK_API NDArrayView(const NDShape& viewShape, const SparseIndexType* colStarts, const SparseIndexType* rowIndices, const ElementType* nonZeroValues, size_t numNonZeroValues, const DeviceDescriptor& device, bool readOnly = false);

        ///
        /// Construct a NDArrayView over newly allocated storage in the specified format on the specified 'device'.
        ///
        CNTK_API NDArrayView(::CNTK::DataType dataType, ::CNTK::StorageFormat storageType, const NDShape& viewShape, const DeviceDescriptor& device);

        ///
        /// Construct a NDArrayView over newly allocated dense storage on the specified 'device'.
        ///
        NDArrayView(::CNTK::DataType dataType, const NDShape& viewShape, const DeviceDescriptor& device)
            : NDArrayView(dataType, StorageFormat::Dense, viewShape, device)
        {}

        ///
        /// Construct a NDArrayView with the specified 'dataBuffer' as the backing storage.
        /// The 'dataBuffer' must have been allocated on the specified 'device', must be at least
        /// as large as the total size of the specified 'viewShape' and must outlive the created NDArrayView object.
        ///
        template <typename ElementType>
        NDArrayView(const NDShape& viewShape, ElementType* dataBuffer, size_t numBufferElements, const DeviceDescriptor& device, bool readOnly = false)
            : NDArrayView(AsDataType<ElementType>(), viewShape, dataBuffer, numBufferElements * sizeof(ElementType), device, readOnly)
        {}

        ///
        /// Construct a read-only NDArrayView with the specified 'dataBuffer' as the backing storage.
        /// The 'dataBuffer' must have been allocated on the specified 'device', must be at least
        /// as large as the total size of the specified 'viewShape' and must outlive the created NDArrayView object.
        ///
        template <typename ElementType>
        NDArrayView(const NDShape& viewShape, const ElementType* dataBuffer, size_t numBufferElements, const DeviceDescriptor& device)
            : NDArrayView(AsDataType<ElementType>(), viewShape, dataBuffer, numBufferElements * sizeof(ElementType), device)
        {}

        ///
        /// Construct a NDArrayView with the buffer underlying the specified std::vector or std::array being the underlying storage.
        /// The container must be at least as large as the total size of the specified 'viewShape' and should outlive the created NDArrayView object.
        ///
        template <typename ContainerType, typename std::enable_if<std::is_same<ContainerType, std::vector<typename ContainerType::value_type>>::value ||
                                                                  std::is_same<ContainerType, std::array<typename ContainerType::value_type, sizeof(ContainerType) / sizeof(typename ContainerType::value_type)>>::value>::type* = nullptr>
        NDArrayView(const NDShape& viewShape, ContainerType& sourceContainer, bool readOnly = false)
            : NDArrayView(viewShape, sourceContainer.data(), sourceContainer.size(), DeviceDescriptor::CPUDevice(), readOnly)
        {}

        ///
        /// Construct a read-only NDArrayView with the buffer underlying the specified std::vector or std::array being the underlying storage.
        /// The container must be the same size as the total size of the specified 'viewShape' and should outlive the created NDArrayView object.
        ///
        template <typename ContainerType, typename std::enable_if<std::is_same<ContainerType, std::vector<typename ContainerType::value_type>>::value ||
                                                                  std::is_same<ContainerType, std::array<typename ContainerType::value_type, sizeof(ContainerType) / sizeof(typename ContainerType::value_type)>>::value>::type* = nullptr>
        NDArrayView(const NDShape& viewShape, const ContainerType& sourceContainer)
            : NDArrayView(viewShape, sourceContainer.data(), sourceContainer.size(), DeviceDescriptor::CPUDevice())
        {
            if (sourceContainer.size() != viewShape.TotalSize())
                InvalidArgument("The size of the STL container does not match the size of the specified viewShape");
        }

        ///
        /// Construct a NDArrayView over newly allocated dense storage on the specified device and 
        /// assign the specified value to each element of the view.
        ///
        template <typename ElementType>
        explicit NDArrayView(const ElementType& value, const NDShape& viewShape = { 1 }, const DeviceDescriptor& device = DeviceDescriptor::UseDefaultDevice(), bool readOnly = false)
            : NDArrayView(AsDataType<ElementType>(), viewShape, device)
        {
            SetValue(value);
            m_isReadOnly = readOnly;
        }

        ///
        /// Construct a NDArrayView over newly allocated dense storage on the specified device and assign the specified value to each element of the view.
        /// The specified value is cast to the specified DataType.
        ///
        explicit NDArrayView(double value, DataType dataType = DataType::Float, const NDShape& viewShape = { 1 }, const DeviceDescriptor& device = DeviceDescriptor::UseDefaultDevice(), bool readOnly = false)
            : NDArrayView(dataType, viewShape, device)
        {
            switch (m_dataType)
            {
            case DataType::Float:
                SetValue((float)value);
                break;
            case DataType::Double:
                SetValue(value);
                break;
            default:
                LogicError("Unsupported DataType %s", DataTypeName(m_dataType));
                break;
            }

            m_isReadOnly = readOnly;
        }

        ///
        /// Destruct 'this' NDArrayView object
        ///
        CNTK_API ~NDArrayView();

        ///
        /// Returns a writable pointer to the data buffer underlying 'this' view
        /// Throws an exception if 'this' view is read-only
        /// 
        template <typename ElementType>
        CNTK_API ElementType* WritableDataBuffer();

        ///
        /// Returns a read-only pointer to the data buffer underlying 'this' view
        /// 
        template <typename ElementType>
        CNTK_API const ElementType* DataBuffer() const;

        ///
        /// Returns the descriptor of the device that 'this' view resides on
        ///
        DeviceDescriptor Device() const { return m_device; }

        ///
        /// Returns the data type of 'this' view's contents.
        ///
        DataType GetDataType() const { return m_dataType; }

        ///
        /// Returns the storage format of 'this' view.
        ///
        StorageFormat GetStorageFormat() const { return m_storageFormat; }

        ///
        /// Returns the shape 'this' view.
        ///
        const NDShape& Shape() const { return m_viewShape; }

        ///
        /// Returns a boolean indicating if 'this' view contains data in sparse storage format.
        ///
        bool IsSparse() const
        {
            return (GetStorageFormat() != StorageFormat::Dense);
        }

        ///
        /// Returns a boolean indicating if 'this' view is read-only.
        ///
        bool IsReadOnly() const { return m_isReadOnly; }

        // TODO: The set methods should be offered in template from
        ///
        /// Fill 'this' NDArrayView with the specified value. The underlying DataType of 'this' view should be DataType::Float.
        ///
        CNTK_API void SetValue(float value);

        ///
        /// Fill 'this' NDArrayView with the specified value. The underlying DataType of 'this' view should be DataType::Double.
        ///
        CNTK_API void SetValue(double value);

        ///
        /// Creates a new NDArrayView with newly allocated storage on the specified device and copies 'this' view's contents into the newly allocated view.
        ///
        CNTK_API NDArrayViewPtr DeepClone(const DeviceDescriptor& device, bool readOnly = false) const;

        ///
        /// Creates a new NDArrayView with newly allocated storage on the same device as 'this' view and copies 'this' view's contents into the newly allocated view.
        ///
        inline NDArrayViewPtr DeepClone(bool readOnly = false) const
        {
            return DeepClone(this->Device(), readOnly);
        }

        ///
        /// Creates a new NDArrayView which is an alias of 'this' view; i.e. a new view of the same shape as 'this' over the same underlying data.
        ///
        CNTK_API NDArrayViewPtr Alias(bool readOnly = false) const;

        ///
        /// Copies the contents of the 'source' NDArrayView to 'this' view.
        /// The shapes of the 'source' view and 'this' view must be identical.
        ///
        CNTK_API void CopyFrom(const NDArrayView& source);

        ///
        /// Static method to construct a new NDArrayView object whose contents are drawn from a normal distribution with the specified mean and standard deviation..
        ///
        template <typename ElementType>
        CNTK_API static NDArrayViewPtr RandomNormal(const NDShape& shape, double mean, double stdDev, unsigned long seed = SentinelValueForAutoSelectRandomSeed, const DeviceDescriptor& device = DeviceDescriptor::UseDefaultDevice());

        ///
        /// Static method to construct a new NDArrayView object whose contents are drawn from a uniform distribution in the specified value range.
        ///
        template <typename ElementType>
        CNTK_API static NDArrayViewPtr RandomUniform(const NDShape& shape, double rangeStart, double rangeEnd, unsigned long seed = SentinelValueForAutoSelectRandomSeed, const DeviceDescriptor& device = DeviceDescriptor::UseDefaultDevice());

    private:
        // Disallow copy and move construction and assignment
        NDArrayView(const NDArrayView&) = delete; NDArrayView& operator=(const NDArrayView&) = delete; NDArrayView& operator=(NDArrayView&&) = delete; NDArrayView(NDArrayView&& other) = delete;

    private:
        static const size_t AutoSelectRowColSplitPoint = SIZE_MAX;

    private:
        CNTK_API NDArrayView(::CNTK::DataType dataType, const DeviceDescriptor& device, ::CNTK::StorageFormat storageType, const NDShape& viewShape, bool readOnly, void* tensorView);


        template <typename ElementType>
        static std::shared_ptr<Microsoft::MSR::CNTK::Matrix<ElementType>> GetMatrixImpl(const Microsoft::MSR::CNTK::TensorView<ElementType>* tensorView, size_t rowColSplitPoint);

        template <typename ElementType>
        std::shared_ptr<const Microsoft::MSR::CNTK::Matrix<ElementType>> GetMatrix(size_t rowColSplitPoint = AutoSelectRowColSplitPoint) const;

        template <typename ElementType>
        std::shared_ptr<Microsoft::MSR::CNTK::Matrix<ElementType>> GetWritableMatrix(size_t rowColSplitPoint = AutoSelectRowColSplitPoint);

        template <typename ElementType>
        const Microsoft::MSR::CNTK::TensorView<ElementType>* GetTensorView() const;

        template <typename ElementType>
        Microsoft::MSR::CNTK::TensorView<ElementType>* GetWritableTensorView();

    private:
        ::CNTK::DataType m_dataType;
        DeviceDescriptor m_device;
        ::CNTK::StorageFormat m_storageFormat;
        NDShape m_viewShape;
        bool m_isReadOnly;

        std::shared_ptr<void> m_tensorView; // Microsoft::MSR::CNTK::TensorView<ElemType>*
    };

    enum class MaskKind : char
    {
        Invalid = 0,
        Valid = 1,
        SequenceBegin = 2,
    };

    ///
    /// Denotes a multi-dimensional mask used for specifying specific sections of a NDArrayView object as masked/invalid.
    /// This type denotes a view and there may be multiple simultaneous views of the data underlying a NDMask instance.
    ///
    class NDMask final : public std::enable_shared_from_this<NDMask>
    {
        friend class CompositeFunction;

        template <typename T, typename ...CtorArgTypes>
        friend inline std::shared_ptr<T> MakeSharedObject(CtorArgTypes&& ...ctorArgs);

    public:
        ///
        /// Construct a new Mask object of specified shape
        /// 
        CNTK_API explicit NDMask(const NDShape& shape, const DeviceDescriptor& device = DeviceDescriptor::UseDefaultDevice());

        ///
        /// Destruct 'this' NDMask object
        ///
        CNTK_API ~NDMask();

        ///
        /// Mask out (i.e. mark Invalid) the specified sub-section of 'this' mask
        ///
        void InvalidateSection(const std::vector<size_t>& sectionOffset, const NDShape& sectionShape)
        {
            MarkSectionAs(sectionOffset, sectionShape, MaskKind::Invalid);
        }

        ///
        /// Mark the specified position in 'this' mask as sequence begin 
        ///
        void MarkSequenceBegin(const std::vector<size_t>& offset)
        {
            NDShape sectionShape = NDShape(Shape().Rank(), 1);
            MarkSectionAs(offset, sectionShape, MaskKind::SequenceBegin);
        }

        ///
        /// Mark the specified sub-section of 'this' mask as sequence begin 
        ///
        void MarkSequenceBegin(const std::vector<size_t>& offset, const NDShape& sectionShape)
        {
            MarkSectionAs(offset, sectionShape, MaskKind::SequenceBegin);
        }

        ///
        /// Clear the mask; i.e. unmask or mark Valid all currently masked (i.e. Invalid) values
        ///
        CNTK_API void Clear();

        ///
        /// Returns the number of masked/invalid values
        ///
        CNTK_API size_t MaskedCount() const;

        ///
        /// Returns the descriptor of the device that 'this' mask resides on
        ///
        DeviceDescriptor Device() const { return m_device; }

        ///
        /// Returns the shape 'this' mask.
        ///
        const NDShape& Shape() const { return m_maskShape; }

        ///
        /// Returns a read-only pointer to the data buffer underlying 'this' Mask object
        /// 
        CNTK_API const MaskKind* DataBuffer() const;

        ///
        /// Creates a new NDArrayView with newly allocated storage on the specified device and copies 'this' view's contents into the newly allocated view.
        ///
        CNTK_API NDMaskPtr DeepClone(const DeviceDescriptor& device) const;

        ///
        /// Creates a new NDMask with newly allocated storage on the same device as 'this' mask and copies 'this' mask's contents into the newly allocated mask.
        ///
        NDMaskPtr DeepClone() const
        {
            return DeepClone(this->Device());
        }

        ///
        /// Creates a new NDMask which is an alias of 'this' mask.
        ///
        CNTK_API NDMaskPtr Alias() const;

        ///
        /// Copies the contents of the 'source' NDMask to 'this' mask.
        /// The shapes of the 'source' mask and 'this' mask must be identical.
        ///
        CNTK_API void CopyFrom(const NDMask& source);

    private:
        NDMask(const NDShape& shape, Microsoft::MSR::CNTK::Matrix<char>* matrix);

        CNTK_API void MarkSectionAs(const std::vector<size_t>& sectionOffset, const NDShape& sectionShape, MaskKind maskKind);

        Microsoft::MSR::CNTK::Matrix<char>* GetMatrix() const;

        // Disallow copy and move construction and assignment
        NDMask(const NDMask&) = delete; NDMask& operator=(const NDMask&) = delete; NDMask& operator=(NDMask&&) = delete; NDMask(NDMask&& other) = delete;

    private:
        DeviceDescriptor m_device;
        NDShape m_maskShape;

        std::shared_ptr<Microsoft::MSR::CNTK::Matrix<char>> m_matrixView;
    };

    /// 
    /// Denotes a multi-dimensional array with an optional mask and is the actual data fed into or produced from a computation.
    /// The mask is typically lower dimensionality than the data, meaning data is masked in coarse individual sample units where
    /// sample shape is data.Shape().SubShape(0, data.Shape().Rank() - mask.Shape().Rank)
    /// Also, note that the size of the data's trailing mask.Shape().Rank() dimensions must match the mask shape dimensions.
    /// 
    class Value : public std::enable_shared_from_this<Value>
    {
    public:
        ///
        /// A multi-dimensional value with no mask.
        ///
        CNTK_API Value(const NDArrayViewPtr& data);

        ///
        /// A multi-dimensional value with an associated mask.
        ///
        CNTK_API Value(const NDArrayViewPtr& data, const NDMaskPtr& mask);

        ///
        /// Create a new Value object containing a collection of variable length sequences.
        /// The created Value object contains a copy of the specified 'sequences' data.
        ///
        template <typename ElementType>
        CNTK_API static ValuePtr Create(const NDShape& sampleShape, const std::vector<std::vector<ElementType>>& sequences, const DeviceDescriptor& device, bool readOnly = false);

        ///
        /// Create a new Value object containing a collection of variable length sequences of one hot vectors
        /// The created Value object contains a copy of the specified 'sequences' data.
        ///
        template <typename ElementType>
        CNTK_API static ValuePtr Create(size_t vocabularySize, const std::vector<std::vector<size_t>>& oneHotSequences, const DeviceDescriptor& device, bool readOnly = false);

        ///
        /// Destruct 'this' Value object.
        ///
        virtual ~Value();

        ///
        /// Returns the descriptor of the device that 'this' Value resides on
        ///
        virtual DeviceDescriptor Device() const { return m_data->Device(); }

        ///
        /// Returns the data type of 'this' Value's contents.
        ///
        virtual DataType GetDataType() const { return m_data->GetDataType(); }

        ///
        /// Returns the storage format of 'this' Value.
        ///
        virtual StorageFormat GetStorageFormat() const { return m_data->GetStorageFormat(); }

        ///
        /// Returns the shape 'this' Value.
        ///
        virtual const NDShape& Shape() const { return m_data->Shape(); }

        ///
        /// Returns a boolean indicating if 'this' Value contains data in sparse storage format.
        ///
        bool IsSparse() const
        {
            return (GetStorageFormat() != StorageFormat::Dense);
        }

        ///
        /// Returns a boolean indicating if 'this' Value is read-only.
        ///
        virtual bool IsReadOnly() const { return m_data->IsReadOnly(); }

        ///
        /// Returns the number of masked/invalid values
        ///
        virtual size_t MaskedCount() const 
        {
            return m_mask ? m_mask->MaskedCount() : 0;
        }

        ///
        /// Returns the NDArrayView object corresponding to the data contents of 'this value object.
        ///
        virtual NDArrayViewPtr Data() const;

        ///
        /// Returns the NDMask object corresponding to the mask associated with 'this value object.
        ///
        virtual NDMaskPtr Mask() const;

        ///
        /// Creates a new Value with newly allocated storage on the same device as 'this' Value and copies 'this' Value's contents into the newly allocated Value.
        ///
        virtual ValuePtr DeepClone(bool readOnly = false) const;

        ///
        /// Creates a new Value which is an alias of 'this' Value.
        ///
        virtual ValuePtr Alias(bool readOnly = false) const;

        ///
        /// Copies the contents of the 'source' Value to 'this' Value.
        /// The shapes of the 'source' Value's data and mask must be identical to 'this' Value's data and mask.
        ///
        virtual void CopyFrom(const Value& source);

    private:
        // Disallow copy and move construction and assignment
        Value(const Value&) = delete; Value& operator=(const Value&) = delete; Value(Value&&) = delete; Value& operator=(Value&&) = delete;

    protected:
        mutable NDArrayViewPtr m_data;
        mutable NDMaskPtr m_mask;
    };

    ///
    /// Denotes an Axis of a Variable and is used for specifying the axes parameters of certain Functions such as reductions.
    /// Besides the static axes corresponding to each of the axes of the Variable's shape, Variables of kind 'Input' and any 
    /// 'Output' Variables dependent on an 'Input' Variable also have 2 additional dynamic axes whose dimensions are known only 
    /// when the Variable is bound to actual data during compute (viz. sequence axis and batch axis denoting the axis along which
    /// multiple sequences are batched)
    ///
    class Axis final
    {
        CNTK_API static const std::wstring StaticAxisNamePrefix;

        CNTK_API static const int SentinelStaticAxisIndexValueForDynamicAxes;
        CNTK_API static const int SentinelStaticAxisIndexValueForAllStaticAxes;
        CNTK_API static const int SentinelStaticAxisIndexValueForUnknownAxes;

        class UniqueDynamicAxesNames
        {
        public:
            bool RegisterAxisName(const std::wstring& axisName)
            {
                std::unique_lock<std::mutex> lock(m_mutex);
                return m_allKnownDynamicAxisNames.insert(axisName).second;
            }

            const std::wstring& NewUniqueDynamicAxisName(const std::wstring& axisNamePrefix)
            {
                std::unique_lock<std::mutex> lock(m_mutex);
                if (m_allKnownDynamicAxisNames.find(axisNamePrefix) == m_allKnownDynamicAxisNames.end())
                {
                    m_allKnownDynamicAxisNames.insert(axisNamePrefix);
                    return axisNamePrefix;
                }

                for (size_t i = 1;; i++)
                {
                    auto newDynamicAxisName = axisNamePrefix + std::to_wstring(i);
                    if (m_allKnownDynamicAxisNames.find(newDynamicAxisName) == m_allKnownDynamicAxisNames.end())
                    {
                        m_allKnownDynamicAxisNames.insert(newDynamicAxisName);
                        return *m_allKnownDynamicAxisNames.find(newDynamicAxisName);
                    }
                }
            }

        private:
            std::unordered_set<std::wstring> m_allKnownDynamicAxisNames;
            std::mutex m_mutex;
        };

        CNTK_API static UniqueDynamicAxesNames s_uniqueDynamicAxisNames;

    public:
        CNTK_API static const std::vector<Axis> DefaultInputVariableDynamicAxes;

        ///
        /// Axis object representing unknown dynamic axes
        ///
        CNTK_API static const std::vector<Axis> UnknownDynamicAxes;

    public:
        ///
        /// Construct an Axis object denoting a static axis with the specified index.
        ///
        explicit Axis(int staticAxisIdx)
            : m_staticAxisIdx(staticAxisIdx), m_isOrderedDynamicAxis(false)
        {
            m_name = StaticAxisNamePrefix + std::to_wstring(staticAxisIdx);
        }

        ///
        /// Construct a dynamic axis with the specified name.
        ///
        explicit Axis(const std::wstring& name, bool isOrderedDynamicAxis = true)
            : m_staticAxisIdx(SentinelStaticAxisIndexValueForDynamicAxes), m_name(name), m_isOrderedDynamicAxis(isOrderedDynamicAxis)
        {
            RegisterAxisName(name);
        }

        ///
        /// Returns a boolean indicating if 'this' Axis corresponds to a static axis
        ///
        bool IsStaticAxis() const 
        {
            return ((m_staticAxisIdx != SentinelStaticAxisIndexValueForDynamicAxes) &&
                    (m_staticAxisIdx != SentinelStaticAxisIndexValueForAllStaticAxes) &&
                    (m_staticAxisIdx != SentinelStaticAxisIndexValueForUnknownAxes));
        }

        ///
        /// Returns a boolean indicating if 'this' Axis corresponds to a dynamic axis
        ///
        bool IsDynamicAxis() const
        {
            return (m_staticAxisIdx == SentinelStaticAxisIndexValueForDynamicAxes);
        }

        ///
        /// Returns a boolean indicating if 'this' Axis is ordered; i.e. if there is an ordering between the dimensions along this axis.
        ///
        bool IsOrdered() const { return IsStaticAxis() || m_isOrderedDynamicAxis; }

        ///
        /// Returns the axis index if 'this' Axis is a static axis. Throws an exception otherwise if checked == true.
        ///
        int StaticAxisIndex(bool checked = true) const
        {
            if (checked && !IsStaticAxis())
                InvalidArgument("Cannot query the static axis index for a non-static axis");

            return m_staticAxisIdx;
        }

        ///
        /// Axis object representing the default dynamic axis.
        ///
        CNTK_API static const Axis& DefaultDynamicAxis();

        ///
        /// Axis object representing the batch axis.
        ///
        CNTK_API static const Axis& DefaultBatchAxis();

        ///
        /// Axis object representing all the static axes of an operand
        ///
        CNTK_API static const Axis& AllStaticAxes();

        ///
        /// Returns a new unique Dynamic axis
        ///
        static Axis NewUniqueDynamicAxis(const std::wstring& axisNamePrefix, bool isOrderedDynamicAxis = true)
        {
            return Axis(s_uniqueDynamicAxisNames.NewUniqueDynamicAxisName(axisNamePrefix), isOrderedDynamicAxis);
        }

        ///
        /// Name of 'this' axis
        ///
        const std::wstring& Name() const { return m_name; }

        ///
        /// Default constructor; results in an invalid axis object.
        ///
        Axis()
            : m_staticAxisIdx(SentinelStaticAxisIndexValueForDynamicAxes)
        {}

    private:
        CNTK_API void RegisterAxisName(const std::wstring& axisName);

    private:
        int m_staticAxisIdx;
        std::wstring m_name;
        bool m_isOrderedDynamicAxis;
    };

    inline bool operator==(const Axis& first, const Axis& second)
    {
        if (first.IsDynamicAxis() != second.IsDynamicAxis())
            return false;

        if (!first.IsDynamicAxis())
            return first.StaticAxisIndex(/*checked =*/ false) == second.StaticAxisIndex(/*checked =*/ false);
        else
            return first.Name() == second.Name();
    }

    inline bool operator!=(const Axis& first, const Axis& second)
    {
        return !(first == second);
    }
}

namespace std {
    template <> struct hash<::CNTK::Axis>
    {
        size_t operator()(const ::CNTK::Axis& x) const
        {
            return std::hash<std::wstring>()(x.Name());
        }
    };
}

namespace CNTK
{
    ///
    /// A serializable value represents one of:
    /// a) Boolean
    /// b) Signed and unsigned long integer
    /// c) Single and double precision floating point values
    /// d) NDShape
    /// e) Axis
    /// f) vector<DictionaryValue>
    /// g) Dictionary
    /// h) NDArrayView
    ///
    /// TODO: We need to have native support for DictionaryValue<vector> and DictionaryValue<NDArrayView>.
    class DictionaryValue final
    {
    public:
        enum class Type : unsigned int
        {
            None,
            Bool,
            Int,
            SizeT,
            Float,
            Double,
            String,
            NDShape,
            Axis,
            Vector,
            Dictionary,
            NDArrayView,
        };

        static const char* TypeName(Type type)
        {
            switch (type)
            {
            case Type::None:
                return "None";
            case Type::Bool:
                return "Bool";
            case Type::Int:
                return "Int";
            case Type::SizeT:
                return "SizeT";
            case Type::Float:
                return "Float";
            case Type::Double:
                return "Double";
            case Type::String:
                return "String";
            case Type::NDShape:
                return "NDShape";
            case Type::Axis:
                return "Axis";
            case Type::Vector:
                return "Vector";
            case Type::Dictionary:
                return "Dictionary";
            case Type::NDArrayView:
                return "NDArrayView";
            default:
                LogicError("Unknown DictionaryValue::Type");
            }
        }

    public:
        DictionaryValue() : m_valueType(Type::None)
        {
        }

        DictionaryValue(bool value) : m_valueType(GetValueType<bool>())
        {
            m_data.m_boolean = value;
        }

        DictionaryValue(int value) : m_valueType(GetValueType<int>())
        {
            m_data.m_int = value;
        }

        DictionaryValue(size_t value) : m_valueType(GetValueType<size_t>())
        {
            m_data.m_sizeT = value;
        }

        DictionaryValue(float value) : m_valueType(GetValueType<float>())
        {
            m_data.m_float = value;
        }

        DictionaryValue(double value) : m_valueType(GetValueType<double>())
        {
            m_data.m_double = value;
        }

        DictionaryValue(const wchar_t* value)
            : DictionaryValue(std::wstring(value))
        {}

        // Due to SWIG we had to flatten this template for vector<DictionaryValue>
        DictionaryValue(const std::vector<::CNTK::DictionaryValue>& value) : m_valueType(GetValueType<std::vector<::CNTK::DictionaryValue>>())
        {
            AllocateDataPtr(value);
        }

        template <typename T>
        DictionaryValue(const T& value) : m_valueType(GetValueType<T>())
        {
            static_assert((std::is_same<T, NDShape>::value ||
                std::is_same<T, Axis>::value ||
                std::is_same<T, std::wstring>::value ||
                std::is_same<T, std::vector<DictionaryValue>>::value ||
                std::is_same<T, Dictionary>::value ||
                std::is_same<T, NDArrayView>::value),
                "Unsupported ValueType");

            AllocateDataPtr(value);
        }

        DictionaryValue(const DictionaryValue& other) : m_valueType(Type::Bool)
        {
            // The m_valueType must have been set to a non-ptr type to prevent an attempt to interpret
            // the underlying underlying uninitialized value as a ptr and free it.
            *this = other;
        }

        DictionaryValue(DictionaryValue&& other) : m_valueType(Type::Bool)
        {
            // The m_valueType must have been set to a non-ptr type to prevent an attempt to interpret
            // the underlying underlying uninitialized value as a ptr and free it.
            *this = std::move(other);
        }
        DictionaryValue& operator=(const DictionaryValue& other)
        {
            if (this != &other)
            {
                FreeDataPtr();

                m_valueType = other.m_valueType;
                m_data = other.m_data;

                if (other.m_valueType == Type::String)
                    AllocateDataPtr(other.Value<std::wstring>());
                else if (other.m_valueType == Type::NDShape)
                    AllocateDataPtr(other.Value<NDShape>());
                else if (other.m_valueType == Type::Axis)
                    AllocateDataPtr(other.Value<Axis>());
                else if (other.m_valueType == Type::Vector)
                    AllocateDataPtr(other.Value<std::vector<DictionaryValue>>());
                else if (other.m_valueType == Type::Dictionary)
                    AllocateDataPtr(other.Value<Dictionary>());
                else if (other.m_valueType == Type::NDArrayView)
                    AllocateDataPtr(other.Value<NDArrayView>());
            }

            return *this;
        }

        DictionaryValue& operator=(DictionaryValue&& other)
        {
            FreeDataPtr();

            m_valueType = other.m_valueType;
            m_data = other.m_data;

            if (other.m_valueType == Type::String ||
                other.m_valueType == Type::NDShape ||
                other.m_valueType == Type::Axis ||
                other.m_valueType == Type::Vector ||
                other.m_valueType == Type::Dictionary ||
                other.m_valueType == Type::NDArrayView)
            {
                other.m_data.m_ptr = nullptr;
            }

            other.m_valueType = Type::None;

            return *this;
        }
        ~DictionaryValue()
        {
            FreeDataPtr();
        }

        template <typename T, typename std::enable_if<std::is_same<T, bool>::value>::type* = nullptr>
        const T& Value() const
        {
            VerifyType<T>();
            return m_data.m_boolean;
        }

        template <typename T, typename std::enable_if<std::is_same<T, bool>::value>::type* = nullptr>
        T& Value()
        {
            VerifyType<T>();
            return m_data.m_boolean;
        }

        template <typename T, typename std::enable_if<std::is_same<T, int>::value>::type* = nullptr>
        const T& Value() const
        {
            VerifyType<T>();
            return m_data.m_int;
        }

        template <typename T, typename std::enable_if<std::is_same<T, int>::value>::type* = nullptr>
        T& Value()
        {
            VerifyType<T>();
            return m_data.m_int;
        }

        template <typename T, typename std::enable_if<std::is_same<T, size_t>::value>::type* = nullptr>
        const T& Value() const
        {
            VerifyType<T>();
            return m_data.m_sizeT;
        }

        template <typename T, typename std::enable_if<std::is_same<T, size_t>::value>::type* = nullptr>
        T& Value()
        {
            VerifyType<T>();
            return m_data.m_sizeT;
        }

        template <typename T, typename std::enable_if<std::is_same<T, float>::value>::type* = nullptr>
        const T& Value() const
        {
            VerifyType<T>();
            return m_data.m_float;
        }

        template <typename T, typename std::enable_if<std::is_same<T, float>::value>::type* = nullptr>
        T& Value()
        {
            VerifyType<T>();
            return m_data.m_float;
        }

        template <typename T, typename std::enable_if<std::is_same<T, double>::value>::type* = nullptr>
        const T& Value() const
        {
            VerifyType<T>();
            return m_data.m_double;
        }

        template <typename T, typename std::enable_if<std::is_same<T, double>::value>::type* = nullptr>
        T& Value()
        {
            VerifyType<T>();
            return m_data.m_double;
        }

        template <typename T, typename std::enable_if<std::is_same<T, NDShape>::value ||
            std::is_same<T, Axis>::value ||
            std::is_same<T, std::wstring>::value ||
            std::is_same<T, std::vector<DictionaryValue>>::value ||
            std::is_same<T, Dictionary>::value ||
            std::is_same<T, NDArrayView>::value>::type* = nullptr>
            const T& Value() const
        {
            VerifyType<T>();
            return *(reinterpret_cast<T*>(m_data.m_ptr));
        }

        template <typename T, typename std::enable_if<std::is_same<T, NDShape>::value ||
            std::is_same<T, Axis>::value ||
            std::is_same<T, std::wstring>::value ||
            std::is_same<T, std::vector<DictionaryValue>>::value ||
            std::is_same<T, Dictionary>::value ||
            std::is_same<T, NDArrayView>::value>::type* = nullptr>
            T& Value()
        {
            VerifyType<T>();
            return *(reinterpret_cast<T*>(m_data.m_ptr));
        }

        bool HasValue() const
        {
            return m_valueType != Type::None;
        }

        Type ValueType() const
        {
            return m_valueType;
        }

        CNTK_API bool operator==(const DictionaryValue& other) const;
        CNTK_API bool operator!=(const DictionaryValue& other) const;

        friend CNTK_API std::istream& operator>>(std::istream& stream, DictionaryValue& us);
        friend CNTK_API std::ostream& operator<<(std::ostream& stream, const DictionaryValue& us);

    private:
        template <typename T>
        static Type GetValueType()
        {
            static_assert((std::is_same<T, bool>::value ||
                           std::is_same<T, int>::value ||
                           std::is_same<T, size_t>::value ||
                           std::is_same<T, float>::value ||
                           std::is_same<T, double>::value ||
                           std::is_same<T, std::wstring>::value ||
                           std::is_same<T, NDShape>::value ||
                           std::is_same<T, Axis>::value ||
                           std::is_same<T, std::vector<DictionaryValue>>::value ||
                           std::is_same<T, Dictionary>::value ||
                           std::is_same<T, NDArrayView>::value),
                           "Unsupported ValueType");

            if (std::is_same<T, bool>::value)                                      return Type::Bool;
            if (std::is_same<T, int>::value)                                       return Type::Int;
            if (std::is_same<T, size_t>::value)                                    return Type::SizeT;
            if (std::is_same<T, float>::value)                                     return Type::Float;
            if (std::is_same<T, double>::value)                                    return Type::Double;
            if (std::is_same<T, std::wstring>::value)                              return Type::String;
            if (std::is_same<T, NDShape>::value)                                   return Type::NDShape;
            if (std::is_same<T, Axis>::value)                                      return Type::Axis;
            if (std::is_same<T, std::vector<DictionaryValue>>::value)              return Type::Vector;
            if (std::is_same<T, Dictionary>::value)                                return Type::Dictionary;
            if (std::is_same<T, NDArrayView>::value)                               return Type::NDArrayView;
        }

        template <typename T>
        void VerifyType() const
        {
            if (GetValueType<T>() != m_valueType)
                RuntimeError("Reading a DictionaryValue as the wrong type; Reading as type %s when actual type is %s", typeid(T).name(), DictionaryValue::TypeName(m_valueType));
        }

        template <typename T>
        CNTK_API void AllocateDataPtr(const T& value);

        template <typename T>
        CNTK_API void FreePtrAsType();

        CNTK_API void FreeDataPtr()
        {
            if (m_valueType == Type::String)
                FreePtrAsType<std::wstring>();
            else if (m_valueType == Type::NDShape)
                FreePtrAsType<NDShape>();
            else if (m_valueType == Type::Axis)
                FreePtrAsType<Axis>();
            else if (m_valueType == Type::Vector)
                FreePtrAsType<std::vector<DictionaryValue>>();
            else if (m_valueType == Type::Dictionary)
                FreePtrAsType<Dictionary>();
            else if (m_valueType == Type::Dictionary)
                FreePtrAsType<NDArrayView>();
        }

        Type m_valueType;

        union ValueData
        {
            bool m_boolean;
            int m_int;
            size_t m_sizeT;
            float m_float;
            double m_double;
            void* m_ptr;
        } m_data;

        const size_t version = 1;
    };

    ///
    /// A type denoting a dictionary (keyed by Unicode strings) of serializable values (dynamically typed).
    ///
    class Dictionary final
    {
        friend inline void AddConfigString(std::wstringstream& s, const DictionaryValue& value, size_t numIndentationSpaces);
        friend class CompositeMinibatchSource;
    public:
        CNTK_API Dictionary();
        CNTK_API ~Dictionary();

        CNTK_API Dictionary(const Dictionary&);
        CNTK_API Dictionary& operator=(const Dictionary&);

        CNTK_API Dictionary(Dictionary&& other);
        CNTK_API Dictionary& operator=(Dictionary&& other);

        CNTK_API DictionaryValue& operator[](const wchar_t* key);
        DictionaryValue& operator[](const std::wstring& key)
        {
            return operator[](key.c_str());
        }

        CNTK_API const DictionaryValue& operator[](const wchar_t* key) const;

        const DictionaryValue& operator[](const std::wstring& key) const
        {
            return operator[](key.c_str());
        }

        CNTK_API bool Contains(const wchar_t* key) const;

        bool Contains(const std::wstring& key) const
        {
            return Contains(key.c_str());
        }

        CNTK_API std::vector<std::wstring> Keys() const
        {
            std::vector<std::wstring> keys;
            keys.reserve(m_dictionaryData->size());
            for (const auto&it : *m_dictionaryData)
            {
                keys.push_back(it.first);
            }
            return keys;
        }

        CNTK_API void Add(const Dictionary& other);

        CNTK_API bool operator==(const Dictionary& other) const;
        CNTK_API bool operator!=(const Dictionary& other) const;

        friend CNTK_API std::istream& operator>>(std::istream& stream, Dictionary& us);
        friend CNTK_API std::ostream& operator<<(std::ostream& stream, const Dictionary& us);

    private:
        std::shared_ptr<std::unordered_map<std::wstring, DictionaryValue>> m_dictionaryData;
        const size_t version = 1;
    };

    ///
    /// Enumeration type denoting the kind of a symbolic Variable object
    ///
    enum class VariableKind : unsigned int
    {
        Input = 0,
        Output = 1,
        Parameter = 2,
        Constant = 3,
        Placeholder = 4,
    };

    inline const wchar_t* VariableKindName(VariableKind variableKind)
    {
        switch (variableKind)
        {
        case VariableKind::Input:
            return L"Input";
        case VariableKind::Output:
            return L"Output";
        case VariableKind::Parameter:
            return L"Parameter";
        case VariableKind::Constant:
            return L"Constant";
        case VariableKind::Placeholder:
            return L"Placeholder";
        default:
            LogicError("Unknown VariableKind");
        }
    }

    namespace Internal
    {
        inline std::wstring GenerateUid(std::wstring&& prefix)
        {
            return prefix + std::to_wstring(Internal::NewUniqueId());
        }

        inline std::wstring GenerateUid(VariableKind varKind)
        {
            return GenerateUid(std::wstring(VariableKindName(varKind)));
        }

        inline std::wstring GenerateUid(const std::wstring& prefix)
        {
            return GenerateUid(std::wstring(prefix));
        }
    }

    typedef Dictionary ParameterInitializer;

    // Forward declarations
    inline Variable PlaceholderVariable(const NDShape& shape, const std::wstring& name, const std::vector<Axis>& dynamicAxes = Axis::UnknownDynamicAxes);
    inline Variable InputVariable(const NDShape& shape, bool isSparse, ::CNTK::DataType dataType, bool needsGradient, const std::wstring& name, const std::vector<Axis>& dynamicAxes = Axis::DefaultInputVariableDynamicAxes);
    inline Variable OutputVariable(const NDShape& shape, ::CNTK::DataType dataType, Function* ownerFunction, const std::vector<Axis>& dynamicAxes, const std::wstring& name = L"");

    ///
    /// Denotes a symbolic entity corresponding to the inputs and outputs of a Function.
    /// A Variable is symbolic and does not represent the actual values.
    /// Also, Variable type is a value type and copies of a Variable object are aliases of the
    /// source Variable object itself and have the same identity.
    ///
    class Variable : private IDictionarySerializable
    {
        friend bool operator==(const Variable& first, const Variable& second);
        friend class Function;
        friend class CompositeFunction;
        friend class Trainer;
        friend class PrimitiveFunction;

        template <typename T>
        friend struct std::hash;

        template <typename ElementType>
        friend Variable GetVariable(const Microsoft::MSR::CNTK::ComputationNodeBasePtr& node,
                                    std::unordered_map<Microsoft::MSR::CNTK::ComputationNodeBasePtr, Variable>& nodeToVariableMap,
                                    std::unordered_map<Variable, Variable>& placeholderReplacements,
                                    std::unordered_set<FunctionPtr>& allPrimitiveFunctions);

#ifndef SWIG
    private:
        friend inline Variable PlaceholderVariable(const NDShape& shape, const std::wstring& name, const std::vector<Axis>& dynamicAxes);
        friend inline Variable InputVariable(const NDShape& shape, bool isSparse, ::CNTK::DataType dataType, bool needsGradient, const std::wstring& name, const std::vector<Axis>& dynamicAxes /*= Axis::DefaultInputVariableDynamicAxes*/);
        friend inline Variable OutputVariable(const NDShape& shape, ::CNTK::DataType dataType, Function* ownerFunction, const std::vector<Axis>& dynamicAxes, const std::wstring& name /*= L""*/);
#endif

    public:

        ///
        /// Create an 'Output' variable aliasing the output of the specified Function
        /// Throws an exception if called for a Function instance with multiple outputs
        ///
        CNTK_API Variable(const FunctionPtr& function);

        ///
        /// Implicit conversion to a FunctionPtr; creates a pass through primitive function
        ///
        CNTK_API operator FunctionPtr() const;

        /// 
        /// Default constructor for creating an invalid/null Variable instance. 
        /// Required for use in a std::vector container.
        /// 
        Variable() {}

        ///
        /// Returns the shape of 'this' variable
        ///
        const NDShape& Shape() const { return m_dataFields->m_shape; }

        ///
        /// Returns the dynamic axes of 'this' variable
        ///
        const std::vector<Axis>& DynamicAxes() const { return m_dataFields->m_dynamicAxes; }

        ///
        /// Returns the VariableKind of 'this' variable
        ///
        VariableKind Kind() const { return m_dataFields->m_varKind; }

        ///
        /// Returns a boolean value indicating if 'this' variable denotes sparse data
        ///
        bool IsSparse() const { return m_dataFields->m_isSparse; }

        ///
        /// Returns a boolean value indicating if 'this' variable is an Input
        ///
        bool IsInput() const { return Kind() == VariableKind::Input; }

        ///
        /// Returns a boolean value indicating if 'this' variable is an Output
        ///
        bool IsOutput() const { return Kind() == VariableKind::Output; }

        ///
        /// Returns a boolean value indicating if 'this' variable is a Parameter
        ///
        bool IsParameter() const { return Kind() == VariableKind::Parameter; }

        ///
        /// Returns a boolean value indicating if 'this' variable is a Constant
        ///
        bool IsConstant() const { return Kind() == VariableKind::Constant; }

        ///
        /// Returns a boolean value indicating if 'this' variable is a Placeholder
        ///
        bool IsPlaceholder() const { return Kind() == VariableKind::Placeholder; }

        ///
        /// Returns the name of 'this' variable
        ///
        const std::wstring& Name() const { return m_dataFields->m_name; }

        ///
        /// Returns the internally generated unique name of the variable
        ///
        const std::wstring& Uid() const { return m_dataFields->m_uid; }

        ///
        /// Returns the Function object which 'this' variable is an output of.
        /// Returns null when called for a Variable that is not of 'Output' VariableKind.
        ///
        CNTK_API FunctionPtr Owner() const;

        ///
        /// Returns the DataType of the data that 'this' Variable symbolically represents
        ///
        DataType GetDataType() const { return m_dataFields->m_dataType; }

        ///
        /// Returns a boolean value indicating if gradient computation is enabled for this variable.
        ///
        bool NeedsGradient() const { return m_dataFields->m_needsGradient; }

    protected:
#ifdef SWIG
    public:
#endif
        Variable(const NDShape& shape, VariableKind varType, ::CNTK::DataType dataType, const NDArrayViewPtr& value, bool needsGradient, const std::vector<Axis>& dynamicAxes, const std::wstring& name, const std::wstring& uid)
            : Variable(shape, varType, dataType, nullptr, value, needsGradient, dynamicAxes, /*isSparse =*/ false, name, uid)
        {}

    protected:
        CNTK_API NDArrayViewPtr Value() const;

    private:
#ifdef SWIG
    public:
#endif
        Variable(const NDShape& shape, bool isSparse, ::CNTK::DataType dataType, bool needsGradient, const std::wstring& name, const std::vector<Axis>& dynamicAxes, const std::wstring& uid)
            : Variable(shape, VariableKind::Input, dataType, nullptr, nullptr, needsGradient, dynamicAxes, isSparse, name, uid)
        {}

        // TODO: This should be a private but if not made public, the python bindings build complains about an unresolved external
        // Probably due the above ctor being a public method in SWIG codegen
    public:
        CNTK_API Variable(const NDShape& shape, VariableKind varType, ::CNTK::DataType dataType, Function* ownerFunction, const NDArrayViewPtr& value, bool needsGradient, const std::vector<Axis>& dynamicAxes, bool isSparse, const std::wstring& name, const std::wstring& uid);

private:
        Variable Clone() const
        {
            Variable clonedVariable;
            clonedVariable.m_dataFields = m_dataFields->Clone();

            return clonedVariable;
        }

        CNTK_API virtual Dictionary Serialize() const override;

        virtual size_t CurrentVersion() const override { return s_serializationVersion; }

        template <typename ElementType>
        static NDArrayViewPtr CreateValueFromParameterInitializer(const NDShape& shape, const ParameterInitializer& initConfig, const DeviceDescriptor& device);

        CNTK_API static Variable Deserialize(const Dictionary& dictionary, const ::CNTK::DeviceDescriptor& device = DeviceDescriptor::UseDefaultDevice());

    private:

        struct VariableFields final : public std::enable_shared_from_this<VariableFields>
        {
            friend class CompositeFunction;

            NDShape m_shape;
            VariableKind m_varKind;
            ::CNTK::DataType m_dataType;
            Function* const m_ownerFunction; // Variable does not keep the Function alive
            std::unique_ptr<std::once_flag> m_initValueFlag;
            NDArrayViewPtr m_value;
            std::unique_ptr<ParameterInitializer> m_valueInitializer;
            std::unique_ptr<DeviceDescriptor> m_valueInitializationDevice;
            bool m_needsGradient;
            std::wstring m_name;
            std::vector<Axis> m_dynamicAxes;
            bool m_isSparse;
            std::wstring m_uid;
            std::atomic<size_t> m_valueTimeStamp;

            VariableFields(const NDShape& shape, VariableKind varType, ::CNTK::DataType type, Function* ownerFunction, const NDArrayViewPtr& value, bool needsGradient, const std::vector<Axis>& dynamicAxes, bool isSparse, const std::wstring& name, const std::wstring& uid)
                : m_shape(shape), m_varKind(varType), m_dataType(type), m_ownerFunction(ownerFunction), m_value(value), m_needsGradient(needsGradient), m_dynamicAxes(dynamicAxes), m_isSparse(isSparse), m_name(name), m_uid(uid), m_valueTimeStamp(0)
            {
                if (value && (type != value->GetDataType()))
                    InvalidArgument("The DataType of the Parameter/Constant Variable does not match the DataType of the associated Value");

                // Validate that each of the dynamic axes are unique
                std::unordered_set<Axis> uniqueDynamicAxis;
                for (auto& currentDynamicAxis : dynamicAxes)
                {
                    auto retVal = uniqueDynamicAxis.insert(currentDynamicAxis);
                    if (!retVal.second)
                        InvalidArgument("Dynamic axis named %S is specified more than once for Variable object", currentDynamicAxis.Name().c_str());
                }
            }

            std::shared_ptr<VariableFields> Clone() const
            {
                if (m_ownerFunction != nullptr)
                    InvalidArgument("Output variables cannot be cloned");

                auto clone = MakeSharedObject<VariableFields>(m_shape,
                                                              m_varKind,
                                                              m_dataType,
                                                              m_ownerFunction,
                                                              (m_value) ? m_value->DeepClone() : nullptr,
                                                              m_needsGradient,
                                                              m_dynamicAxes,
                                                              m_isSparse,
                                                              m_name,
                                                              Internal::GenerateUid(m_varKind));

                if (m_valueInitializer)
                    clone->SetValueInitialization(*m_valueInitializer, *m_valueInitializationDevice);

                return clone;
            }

            CNTK_API void SetValueInitialization(const ParameterInitializer& initializationConfig, const DeviceDescriptor& device);

        private:
            // Disallow copy and move construction and assignment
            VariableFields(const VariableFields&) = delete; VariableFields& operator=(const VariableFields& other) = delete; VariableFields(VariableFields&&) = delete; VariableFields& operator=(VariableFields&&) = delete;
        };
        typedef std::shared_ptr<VariableFields> VariableFieldsPtr;

    protected:
        VariableFieldsPtr m_dataFields;

        static const size_t s_serializationVersion = 1;
    };

    // TODO: Variable equality should be based on uids.
    inline bool operator==(const Variable& first, const Variable& second)
    {
        return first.m_dataFields == second.m_dataFields;
    }

    inline bool operator!=(const Variable& first, const Variable& second)
    {
        return !(first == second);
    }

    ///
    /// Create a Placeholder variable to be used as a temporary/placeholder input to a Function.
    /// All placeholder inputs of a Function must be replaced with non-placeholder Variables before Forward evaluation of the Function.
    ///
    inline Variable PlaceholderVariable(const NDShape& shape, const std::wstring& name, const std::vector<Axis>& dynamicAxes)
    {
        auto varKind = VariableKind::Placeholder;
        return Variable(shape, varKind, DataType::Unknown, nullptr, false, dynamicAxes, name, Internal::GenerateUid(varKind));
    }

    ///
    /// Create a Placeholder variable to be used as a temporary/placeholder input to a Function.
    /// All placeholder inputs of a Function must be replaced with non-placeholder Variables before Forward evaluation of the Function.
    ///
    inline Variable PlaceholderVariable(const NDShape& shape, const std::vector<Axis>& dynamicAxes = Axis::UnknownDynamicAxes)
    {
        return PlaceholderVariable(shape, L"", dynamicAxes);
    }

    ///
    /// Create a Placeholder variable to be used as a temporary/placeholder input to a Function.
    /// All placeholder inputs of a Function must be replaced with non-placeholder Variables before Forward evaluation of the Function.
    ///
    inline Variable PlaceholderVariable(const std::wstring& name = L"")
    {
        return PlaceholderVariable(NDShape::Unknown, name, Axis::UnknownDynamicAxes);
    }

    ///
    /// Create an 'Input' Variable denoting sparse data and specify if gradients are to be computed for this input
    ///
    inline Variable InputVariable(const NDShape& shape, bool isSparse, ::CNTK::DataType dataType, bool needsGradient, const std::wstring& name /*= L""*/, const std::vector<Axis>& dynamicAxes /*= Axis::DefaultInputVariableDynamicAxes*/)
    {
        return Variable(shape, isSparse, dataType, needsGradient, name, dynamicAxes, Internal::GenerateUid(VariableKind::Input));
    }

    ///
    /// Create an 'Input' Variable and specify if gradients are to be computed for this input
    ///
    inline Variable InputVariable(const NDShape& shape, ::CNTK::DataType dataType, bool needsGradient, const std::wstring& name = L"", const std::vector<Axis>& dynamicAxes = Axis::DefaultInputVariableDynamicAxes)
    {
        return InputVariable(shape, /*isSparse =*/ false, dataType, needsGradient, name, dynamicAxes);
    }

    ///
    /// Create an 'Input' Variable.
    ///
    inline Variable InputVariable(const NDShape& shape, DataType dataType, const std::wstring& name, const std::vector<Axis>& dynamicAxes = Axis::DefaultInputVariableDynamicAxes)
    {
        return InputVariable(shape, dataType, /*needsGradient =*/ false, name, dynamicAxes);
    }

    ///
    /// Create an 'Input' Variable.
    ///
    inline Variable InputVariable(const NDShape& shape, DataType dataType, const wchar_t* name, const std::vector<Axis>& dynamicAxes = Axis::DefaultInputVariableDynamicAxes)
    {
        return InputVariable(shape, dataType, std::wstring(name), dynamicAxes);
    }

    ///
    /// Create an 'Input' Variable.
    ///
    inline Variable InputVariable(const NDShape& shape, DataType dataType, const std::vector<Axis>& dynamicAxes = Axis::DefaultInputVariableDynamicAxes)
    {
        return InputVariable(shape, dataType, L"", dynamicAxes);
    }

    ///
    /// Create an 'Input' Variable denoting sparse data.
    ///
    inline Variable InputVariable(const NDShape& shape, bool isSparse, ::CNTK::DataType dataType, const std::wstring& name, const std::vector<Axis>& dynamicAxes = Axis::DefaultInputVariableDynamicAxes)
    {
        return InputVariable(shape, isSparse, dataType, /*needsGradient =*/ false, name, dynamicAxes);
    }

    ///
    /// Create an 'Input' Variable denoting sparse data.
    ///
    inline Variable InputVariable(const NDShape& shape, bool isSparse, ::CNTK::DataType dataType, const wchar_t* name, const std::vector<Axis>& dynamicAxes = Axis::DefaultInputVariableDynamicAxes)
    {
        return InputVariable(shape, isSparse, dataType, std::wstring(name), dynamicAxes);
    }

    ///
    /// Create an 'Input' Variable denoting sparse data.
    ///
    inline Variable InputVariable(const NDShape& shape, bool isSparse, ::CNTK::DataType dataType, const std::vector<Axis>& dynamicAxes = Axis::DefaultInputVariableDynamicAxes)
    {
        return InputVariable(shape, isSparse, dataType, L"", dynamicAxes);
    }

    ///
    /// Create an 'Output' variable
    ///
    inline Variable OutputVariable(const NDShape& shape, ::CNTK::DataType dataType, Function* ownerFunction, const std::vector<Axis>& dynamicAxes, const std::wstring& name /*= L""*/)
    {
        return Variable(shape, VariableKind::Output, dataType, ownerFunction, nullptr, /*needsGradient =*/ false, dynamicAxes, /*isSparse =*/ false, name, Internal::GenerateUid(VariableKind::Output));
    }

    static const int SentinelValueForInferParamInitRank = std::numeric_limits<int>::max();
    static const int DefaultParamInitScale = 1;
    static const int DefaultParamInitOutputRank = 1;
    static const int DefaultParamInitFilterRank = 0;

    CNTK_API ParameterInitializer ConstantInitializer(double value = 0.0);
    CNTK_API ParameterInitializer UniformInitializer(double scale = DefaultParamInitScale, unsigned long seed = SentinelValueForAutoSelectRandomSeed);
    CNTK_API ParameterInitializer GaussianInitializer(int outputRank = SentinelValueForInferParamInitRank, int filterRank = SentinelValueForInferParamInitRank, double scale = DefaultParamInitScale, unsigned long seed = SentinelValueForAutoSelectRandomSeed);
    CNTK_API ParameterInitializer XavierInitializer(int outputRank = SentinelValueForInferParamInitRank, int filterRank = SentinelValueForInferParamInitRank, double scale = DefaultParamInitScale, unsigned long seed = SentinelValueForAutoSelectRandomSeed);
    CNTK_API ParameterInitializer GlorotUniformInitializer(int outputRank = SentinelValueForInferParamInitRank, int filterRank = SentinelValueForInferParamInitRank, double scale = DefaultParamInitScale, unsigned long seed = SentinelValueForAutoSelectRandomSeed);
    CNTK_API ParameterInitializer GlorotNormalInitializer(int outputRank = SentinelValueForInferParamInitRank, int filterRank = SentinelValueForInferParamInitRank, double scale = DefaultParamInitScale, unsigned long seed = SentinelValueForAutoSelectRandomSeed);
    CNTK_API ParameterInitializer HeUniformInitializer(int outputRank = SentinelValueForInferParamInitRank, int filterRank = SentinelValueForInferParamInitRank, double scale = DefaultParamInitScale, unsigned long seed = SentinelValueForAutoSelectRandomSeed);
    CNTK_API ParameterInitializer HeNormalInitializer(int outputRank = SentinelValueForInferParamInitRank, int filterRank = SentinelValueForInferParamInitRank, double scale = DefaultParamInitScale, unsigned long seed = SentinelValueForAutoSelectRandomSeed);
    CNTK_API ParameterInitializer BilinearInitializer(size_t kernelWidth, size_t kernelHeight);
    CNTK_API ParameterInitializer RandomInitializerWithRank(const ParameterInitializer& initializer, int outputRank, int filterRank);

    ///
    /// Denotes Parameter inputs of a Function.
    ///
    class Parameter final : public Variable
    {
        template <typename T>
        friend struct std::hash;

        template <typename ElementType>
        friend Variable GetVariable(const Microsoft::MSR::CNTK::ComputationNodeBasePtr& node,
                                    std::unordered_map<Microsoft::MSR::CNTK::ComputationNodeBasePtr, Variable>& nodeToVariableMap,
                                    std::unordered_map<Variable, Variable>& placeholderReplacements,
                                    std::unordered_set<FunctionPtr>& allPrimitiveFunctions);

    public:
        ///
        /// Construct a parameter whose initial contents are a copy of the specified 'value'
        ///
        explicit Parameter(const NDArrayViewPtr& value, const std::wstring& name = L"")
            : Parameter(value, name, Internal::GenerateUid(VariableKind::Parameter))
        {}

        // TODO: Constructor to move a specified NDArrayView value

        ///
        /// Construct a parameter of specified shape whose contents are initialized with the specified 'initValue'
        ///
        template<typename ElemType>
        Parameter(const NDShape& shape, ElemType initValue, const DeviceDescriptor& device = DeviceDescriptor::UseDefaultDevice(), const std::wstring& name = L"")
            : Parameter(shape, AsDataType<ElemType>(), ConstantInitializer(initValue), device, name)
        {}

        ///
        /// Construct a constant of specified shape whose contents are initialized with the specified 'initValue'
        ///
        Parameter(const NDShape& shape, DataType dataType, double initValue, const DeviceDescriptor& device = DeviceDescriptor::UseDefaultDevice(), const std::wstring& name = L"")
            : Parameter(shape, dataType, ConstantInitializer(initValue), device, name)
        {}

        ///
        /// Construct a constant of specified shape whose contents are initialized using the specified initializer
        ///
        Parameter(const NDShape& shape, DataType dataType, const ParameterInitializer& initializer, const DeviceDescriptor& device = DeviceDescriptor::UseDefaultDevice(), const std::wstring& name = L"")
            : Variable(shape, VariableKind::Parameter, dataType, nullptr, true, {}, name, Internal::GenerateUid(VariableKind::Parameter))
        {
            m_dataFields->SetValueInitialization(initializer, device);
        }

        ///
        /// DownCast a Variable to a Parameter. Only allowed if the VariableKind is Parameter and throws an exception otherwise.
        ///
        explicit Parameter(const Variable& variable)
            : Variable(variable)
        {
            if (!IsParameter())
                InvalidArgument("A non-parameter Variable being converted to a Parameter");
        }

        ///
        /// Get the value of 'this' parameter
        ///
        NDArrayViewPtr Value() const
        {
            return Variable::Value();
        }

        size_t CurrentValueTimeStamp() const { return m_dataFields->m_valueTimeStamp.load(); }

        void RecordValueUpdate()
        {
            m_dataFields->m_valueTimeStamp++;
        }

    private:
        explicit Parameter(const NDArrayViewPtr& value, const std::wstring& name, const std::wstring& uid)
            : Variable(value->Shape(), VariableKind::Parameter, value->GetDataType(), value->DeepClone(), true, {}, name, uid)
        {}
    };

    // Implementation note: The Variable type is a value type and not polymorphic in nature. 
    // However we have a couple of derivatives of the type to extend the base interface and thus we ensure that the derived types do not have additional fields.
    // This check is weak in that the derives types may sneak in some additional fields if the base type had some padding at the end, without changing the object size
    // but it should be good enough for catching any accidental addition of fields.
    static_assert(sizeof(Parameter) == sizeof(Variable), "The Parameter type should not have any data fields beyond what its base type 'Variable' has.");

    ///
    /// Denotes Constant inputs of a Function.
    ///
    class Constant final : public Variable
    {
        template <typename T>
        friend struct std::hash;

        template <typename ElementType>
        friend Variable GetVariable(const Microsoft::MSR::CNTK::ComputationNodeBasePtr& node,
                                    std::unordered_map<Microsoft::MSR::CNTK::ComputationNodeBasePtr, Variable>& nodeToVariableMap,
                                    std::unordered_map<Variable, Variable>& placeholderReplacements,
                                    std::unordered_set<FunctionPtr>& allPrimitiveFunctions);

    public:
        ///
        /// Construct a Constant whose initial contents are a copy of the specified value
        ///
        Constant(const NDArrayViewPtr& value, const std::wstring& name = L"")
            : Constant(value, name, Internal::GenerateUid(VariableKind::Constant))
        {}

        // TODO: Constructor to move a specified NDArrayView value

        ///
        /// Construct a constant of specified shape whose contents are initialized with the specified 'initValue'
        ///
        template<typename ElemType>
        Constant(const NDShape& shape, ElemType initValue, const DeviceDescriptor& device = DeviceDescriptor::UseDefaultDevice(), const std::wstring& name = L"")
            : Constant(shape, AsDataType<ElemType>(), ConstantInitializer(initValue), device, name)
        {}

        ///
        /// Construct a constant of specified shape whose contents are initialized with the specified 'initValue'
        ///
        Constant(const NDShape& shape, DataType dataType, double initValue, const DeviceDescriptor& device = DeviceDescriptor::UseDefaultDevice(), const std::wstring& name = L"")
            : Constant(shape, dataType, ConstantInitializer(initValue), device, name)
        {}

        ///
        /// Create a scalar constant. The specified value is cast to the specified DataType
        ///
        static inline ::CNTK::Constant Scalar(::CNTK::DataType dataType, double value, const ::CNTK::DeviceDescriptor& device = ::CNTK::DeviceDescriptor::CPUDevice())
        {
            return Constant({}, dataType, value, device);
        }

        ///
        /// Create a scalar constant. The specified value is cast to the specified DataType
        ///
        template<typename ElementType>
        static inline ::CNTK::Constant Scalar(ElementType value, const ::CNTK::DeviceDescriptor& device = ::CNTK::DeviceDescriptor::CPUDevice())
        {
            return Constant({}, value, device);
        }

        ///
        /// DownCast a Variable to a Constant. Only allowed if the VariableKind is Constant and throws an exception otherwise.
        ///
        explicit Constant(const Variable& variable)
            : Variable(variable)
        {
            if (!IsConstant())
                InvalidArgument("A non-constant Variable being converted to a Constant");
        }

        ///
        /// Get the value of 'this' Constant
        ///
        NDArrayViewPtr Value() const
        {
            return Variable::Value();
        }

    private:
        Constant(const NDArrayViewPtr& value, const std::wstring& name, const std::wstring& uid)
            : Variable(value->Shape(), VariableKind::Constant, value->GetDataType(), value->DeepClone(true), false, {}, name, uid)
        {}

        ///
        /// Construct a constant of specified shape whose contents are initialized using the specified initializer
        ///
        Constant(const NDShape& shape, DataType dataType, const ParameterInitializer& initializer, const DeviceDescriptor& device = DeviceDescriptor::UseDefaultDevice(), const std::wstring& name = L"")
            : Variable(shape, VariableKind::Constant, dataType, nullptr, false, {}, name, Internal::GenerateUid(VariableKind::Parameter))
        {
            m_dataFields->SetValueInitialization(initializer, device);
        }

    };

    // Implementation note: The Variable type is a value type and not polymorphic in nature. 
    // However we have a couple of derivatives of the type to extend the base interface and thus we ensure that the derived types do not have additional fields.
    // This check is weak in that the derives types may sneak in some additional fields if the base type had some padding at the end, without changing the object size
    // but it should be good enough for catching any accidental addiiton of fields.
    static_assert(sizeof(Constant) == sizeof(Variable), "The Constant type should not have any data fields beyond what its base type 'Variable' has.");
}

namespace std {
    
    template <> struct hash<::CNTK::NDShape>
    {
        size_t operator()(const ::CNTK::NDShape& x) const
        {
            return std::hash<std::wstring>()(x.AsString());
        }
    };

    // TODO: Variable hash should be based on uid.
    template <> struct hash<::CNTK::Variable>
    {
        size_t operator()(const ::CNTK::Variable& x) const
        {
            return std::hash<const void*>()(x.m_dataFields.get());
        }
    };

    template <> struct hash<::CNTK::Parameter>
    {
        size_t operator()(const ::CNTK::Parameter& x) const
        {
            return std::hash<::CNTK::Variable>()(x);
        }
    };

    template <> struct hash<::CNTK::Constant>
    {
        size_t operator()(const ::CNTK::Constant& x) const
        {
            return std::hash<::CNTK::Variable>()(x);
        }
    };
}

namespace CNTK
{
    ///
    /// Encapsulates the internal computation state of a Function computed as part of the 'Forward' call on a Function
    /// that must be passed to a subsequent 'Backward' call on the same Function to backpropagate gradient values
    /// for the same computation backwards through the Function
    ///
    class BackPropState : public std::enable_shared_from_this<BackPropState>
    {
    public:
        ///
        /// Returns the Function that 'this' BackPropState belongs to
        ///
        FunctionPtr Function() const { return m_function; }
        virtual ~BackPropState() {}

    protected:
        BackPropState(const FunctionPtr& function) : m_function(function) {}

    protected:
        FunctionPtr m_function;
    };
    typedef std::shared_ptr<BackPropState> BackPropStatePtr;

    ///
    /// How are Parameters handled when cloning a Function
    ///
    enum class ParameterCloningMethod
    {
        ///
        /// Parameters are shared between the Function being cloned and the new clone
        ///
        Share,

        ///
        /// New learnable Parameters are created and initialized with the current values of the
        /// corresponding Parameters of the Function being cloned
        ///
        Clone,

        ///
        /// Parameters are cloned and made immutable; i.e. Constants in the new clone 
        /// (e.g. for use as a fixed feature extractor)
        ///
        Freeze,
    };

    ///
    /// Represents a function (optionally differentiable w.r.t. its inputs)
    /// A Function denotes a symbolic computation with zero or more input arguments and one or more outputs. 
    /// A Function may be primitive or composite (comprised of other function instances whose inputs and outputs are wired together).
    /// A Function effectively is a computation graph composed of other primitive Functions (denoting computation) as nodes and Variable objects
    /// (denoting data) as the edges and leaves of the graph.
    /// Function class inherits from  IDictionarySerializable to allow derived 'Function' types to specify custom serialization procedure.
    ///
    class Function : public std::enable_shared_from_this<Function>, public IDictionarySerializable
    {
        friend class CompositeFunction;
        friend class Trainer;

    public:
        ///
        /// Computes and stores the values of specified variables in the 'outputs' map, using provided 'inputs' values corresponding
        /// to each leaf variable of the function of VariableKind 'Input'.
        /// The variables specified in the 'outputs' map denote the subset of 'this' Function's output variables that the caller wants to obtain values of. 
        /// Callers may specify the storage to be used for storing the 'outputs' Values or pass null in which case the implementation allocates the actual storage
        /// for the 'outputs' for which the ValuePtr mapping was left null by the caller.
        /// The optional 'outputsToRetainBackwardStateFor' parameter specifies the subset of the Function's output variables for which gradients will be specified
        /// in a subsequent Backward call for backpropagation.
        /// The method returns a BackPropState object containing all intermediate variable values needed during backpropagation of gradients from the 
        /// 'outputsToRetainBackwardStateFor' outputs of the function to any of the inputs of the Function, in a subsequent Backward call.
        /// Note that the returned BackPropState instance also stores a reference to the supplied 'inputs' Values and generated 'outputs' Values
        /// and the user is responsible for ensuring that the contents of the inputs and outputs are unchanged until after any uses of the BackPropState instance
        /// for backpropagating gradients through this function.
        ///
        virtual BackPropStatePtr Forward(const std::unordered_map<Variable, ValuePtr>& arguments,
                                         std::unordered_map<Variable, ValuePtr>& outputs,
                                         const DeviceDescriptor& computeDevice = DeviceDescriptor::UseDefaultDevice(),
                                         const std::unordered_set<Variable>& outputsToRetainBackwardStateFor = {}) = 0;

        ///
        /// Backpropagates supplied 'rootGradientValues' for one or more of the output variables of the Function, to produce gradient Values
        /// corresponding to the specified set of input variables in 'backPropagatedGradientValuesForInputs'.
        /// Callers may specify the actual storage to be used for storing the 'backPropagatedGradientValuesForInputs' Values or leave them to be null
        /// in which case the implementation allocates the actual storage for storing the gradients.
        /// In case an existing storage is specified, the gradients are aggregated with existing values in the specified storage.
        /// The 'state' parameter is an instance of an BackPropState instance obtained from a previous call to the Forward method on 'this; Function for the 
        /// computation that this gradient backpropagation corresponds to.
        ///
        virtual void Backward(const BackPropStatePtr& state,
                              const std::unordered_map<Variable, ValuePtr>& rootGradientValues,
                              std::unordered_map<Variable, ValuePtr>& backPropagatedGradientValuesForInputs) = 0;

        ///
        /// Returns the name of the operation that this Function denotes
        ///
        virtual const std::wstring& OpName() = 0;

    public:

        // Optional overrides

        ///
        /// Destruct this Function.
        ///
        CNTK_API virtual ~Function();

        ///
        /// Clones 'this' Function. The parameters of the Function are either cloned, shared or frozen as specified by the parameterCloneMethod argument and
        /// any variable replacements requested are applied in the cloned Function instance.
        ///
        CNTK_API FunctionPtr Clone(ParameterCloningMethod parameterCloneMethod = ParameterCloningMethod::Clone, const std::unordered_map<Variable, Variable>& replacements = {}) const;

        ///
        /// Generates a dictionary that captures the state of the Function graph underlying this Function.
        ///
        virtual Dictionary Serialize() const override { return Dictionary(); }

        ///
        /// Deserializes a Function from the dictionary.
        /// TODO: add a second overload with a 'function builder' parameter that would allow hooking
        /// user-defined op-codes with custom functionality.
        ///
        CNTK_API static FunctionPtr Deserialize(const Dictionary& modelDictionary, const ::CNTK::DeviceDescriptor& device = DeviceDescriptor::UseDefaultDevice());

    public:
        ///
        /// Returns the name of 'this' function.
        ///
        const std::wstring& Name() const { return m_name; }

        ///
        /// Returns the internally generated unique name of the function
        ///
        const std::wstring& Uid() const { return m_uid; }

        ///
        /// Returns the primitive Function at the root of the graph of Functions underlying this Function.
        /// If 'this' Function itself is a primitive function then (this->RootFunction() == this).
        ///
        FunctionPtr RootFunction() const
        {
            return (m_rootFunction == nullptr) ? const_cast<Function*>(this)->shared_from_this() : m_rootFunction;
        }

        ///
        /// Returns all Input variables of 'this' Function.
        ///
        std::vector<Variable> Inputs() const
        {
            return *(InputsImpl().get());
        }

        ///
        /// Returns the Output variable of 'this' Function. Throws an exception of 'this' Function has more that one output.
        ///
        Variable Output() const
        {
            if (m_outputs.size() > 1)
                RuntimeError("A Function instance with more than one output cannot be implicitly converted to a Variable");

            return m_outputs[0];
        }

        ///
        /// Returns a vector consisting of all Output variables of 'this' Function.
        ///
        const std::vector<Variable>& Outputs() const { return m_outputs; }

        ///
        /// Returns a set comprising of all input variables of 'this' Function's variables that are not of kind 'Parameter' or 'Constant'.
        ///
        std::vector<Variable> Arguments() const
        {
            return FilteredInputs<Variable>([](const Variable& var) {
                return (var.IsInput() || var.IsOutput());
            });
        }

        ///
        /// Returns the set of all Parameter variables of 'this' Function.
        ///
        std::vector<Parameter> Parameters() const
        {
            return FilteredInputs<Parameter>([](const Variable& var) {
                return var.IsParameter();
            });
        }

        ///
        /// Returns the set of all Constant variables of 'this' Function.
        ///
        std::vector<Constant> Constants() const
        {
            return FilteredInputs<Constant>([](const Variable& var) {
                return var.IsConstant();
            });
        }

        ///
        /// Returns the set of all Constant variables of 'this' Function.
        ///
        std::vector<Variable> Placeholders() const
        {
            return FilteredInputs<Variable>([](const Variable& var) {
                return var.IsPlaceholder();
            });
        }

        ///
        /// Returns the dictionary of attributes of 'this' Function
        ///
        const Dictionary& Attributes() const { return m_attributes; }

        ///
        /// In-place replace specified placeholders in the Function graph with the specified replacements in the map
        ///
        CNTK_API FunctionPtr ReplacePlaceholders(const std::unordered_map<Variable, Variable>& placeholderReplacements);

        ///
        /// In-place replace the only placeholder in the Function graph with the specified replacements in the map
        /// Throws an exception if 'this' Function has multiple placeholders
        ///
        CNTK_API FunctionPtr ReplacePlaceholder(const Variable& placeholderReplacement);

        ///
        /// Restore the models parameters from a saved model file
        ///
        CNTK_API void RestoreFromLegacyModel(const std::wstring& modelFilePath);

    private:

        template <typename VariableType, typename FilterFunction>
        std::vector<VariableType> FilteredInputs(FilterFunction&& filterFunc) const
        {
            std::vector<VariableType> filteredInputs;
            std::unordered_set<Variable> uniqueFilteredInputs;
            auto inputs = Inputs();
            for (auto inputVar : inputs)
            {
                if (filterFunc(inputVar) && (uniqueFilteredInputs.find(inputVar) == uniqueFilteredInputs.end()))
                {
                    uniqueFilteredInputs.insert(inputVar);
                    filteredInputs.push_back(VariableType(inputVar));
                }
            }

            return filteredInputs;
        }

        CNTK_API std::shared_ptr<std::vector<Variable>> InputsImpl() const;

        void ValidateOrUpdateOutputs(std::unordered_map<const Function*, size_t>& visitedFunctions, bool& recurrentNodeOutputModified);

        virtual void ReplacePlaceholdersInPlace(const std::unordered_map<Variable, Variable>& placeholderReplacements,
                                                std::unordered_set<const Function*>& visitedFunctions,
                                                std::unordered_set<Variable>& replacedPlaceholders);


        static FunctionPtr Clone(const FunctionPtr& clonee,
                                 ParameterCloningMethod parameterCloneMethod,
                                 const std::unordered_map<Variable, Variable>& replacements,
                                 std::unordered_map<const Function*, FunctionPtr>& cloneMap,
                                 std::unordered_map<Variable, Variable>& leafVariablesCloneMap,
                                 std::unordered_map<Variable, Variable>& placeholderReplacements);

        // Disallow copy and move construction and assignment
        Function(const Function&) = delete; Function(Function&&) = delete; Function& operator=(const Function&) = delete; Function& operator=(Function&&) = delete;

    protected:
        ///
        /// Protected constructor for derived 'Function' types to specify the actual input and output variables for the (primitive) Function instance.
        ///
        Function(const std::vector<Variable>& inputs, const std::vector<Variable>& outputs, Dictionary&& functionConfig, const std::wstring& name = L"", const std::wstring& uid = Internal::GenerateUid(L"UserDefinedFunction"))
            : Function(inputs, outputs, std::move(functionConfig), nullptr, name, uid)
        {}

        /// Restores the state of the 'this' function in place using the provided dictionary.
        /// Structurally, 'this' function graph has to be identical to the state captured in the dictionary.
        CNTK_API virtual void RestoreFromCheckpoint(const Dictionary& dictionary);

    private:

        CNTK_API Function(const std::vector<Variable>& inputs, const std::vector<Variable>& outputs, Dictionary&& functionConfig, const FunctionPtr& rootFunction, const std::wstring& name, const std::wstring& uid);

        std::vector<Variable> m_inputs;
        std::vector<Variable> m_outputs;

        FunctionPtr m_rootFunction; // nullptr for primitive function instances
        std::wstring m_name;
        std::wstring m_uid;
        Dictionary m_attributes;
    };

    ///
    /// Create an instance of the CNTK built-in elementwise negate operation with the specified input operand.
    ///
    CNTK_API FunctionPtr Negate(const Variable& operand, const std::wstring& name = L"");

    ///
    /// Unary negation operator corresponding to the Negate operation
    ///
    inline FunctionPtr operator-(const Variable& operand)
    {
        return Negate(operand);
    }

    ///
    /// Create an instance of the CNTK built-in elementwise sigmoid operation with the specified input operand.
    ///
    CNTK_API FunctionPtr Sigmoid(const Variable& operand, const std::wstring& name = L"");

    ///
    /// Create an instance of the CNTK built-in elementwise tanh operation with the specified input operand.
    ///
    CNTK_API FunctionPtr Tanh(const Variable& operand, const std::wstring& name = L"");

    ///
    /// Create an instance of the CNTK built-in elementwise linear rectifier operation with the specified input operand.
    ///
    CNTK_API FunctionPtr ReLU(const Variable& operand, const std::wstring& name = L"");

    ///
    /// Create an instance of the CNTK built-in elementwise exp operation with the specified input operand.
    ///
    CNTK_API FunctionPtr Exp(const Variable& operand, const std::wstring& name = L"");

    ///
    /// Create an instance of the CNTK built-in elementwise log operation with the specified input operand.
    ///
    CNTK_API FunctionPtr Log(const Variable& operand, const std::wstring& name = L"");

    ///
    /// Create an instance of the CNTK built-in elementwise square operation with the specified input operand.
    ///
    CNTK_API FunctionPtr Square(const Variable& operand, const std::wstring& name = L"");

    ///
    /// Create an instance of the CNTK built-in elementwise square-root operation with the specified input operand.
    ///
    CNTK_API FunctionPtr Sqrt(const Variable& operand, const std::wstring& name = L"");

    ///
    /// Create an instance of the CNTK built-in elementwise round operation with the specified input operand.
    ///
    CNTK_API FunctionPtr Round(const Variable& operand, const std::wstring& name = L"");

    ///
    /// Create an instance of the CNTK built-in elementwise floor operation with the specified input operand.
    ///
    CNTK_API FunctionPtr Floor(const Variable& operand, const std::wstring& name = L"");

    ///
    /// Create an instance of the CNTK built-in elementwise ceil operation with the specified input operand.
    ///
    CNTK_API FunctionPtr Ceil(const Variable& operand, const std::wstring& name = L"");

    ///
    /// Create an instance of the CNTK built-in elementwise abs operation with the specified input operand.
    ///
    CNTK_API FunctionPtr Abs(const Variable& operand, const std::wstring& name = L"");

    ///
    /// Create an instance of the CNTK built-in elementwise reciprocal operation with the specified input operand.
    ///
    CNTK_API FunctionPtr Reciprocal(const Variable& operand, const std::wstring& name = L"");

    ///
    /// Create an instance of the CNTK built-in softmax operation on specified tensor input operand
    ///
    CNTK_API FunctionPtr Softmax(const Variable& operand, const std::wstring& name = L"");

    ///
    /// Create an instance of the CNTK built-in hardmax operation on specified tensor input operand
    ///
    CNTK_API FunctionPtr Hardmax(const Variable& operand, const std::wstring& name = L"");

    ///
    /// Create an instance of the CNTK built-in transpose dimensions operation on specified tensor input operand
    ///
    CNTK_API FunctionPtr TransposeAxes(const Variable& operand, const Axis& axis1, const Axis& axis2, const std::wstring& name = L"");

    ///
    /// Create an instance of the CNTK built-in transpose operation on the specified 1D or 2D input operand
    ///
    CNTK_API FunctionPtr Transpose(const Variable& operand, const std::wstring& name = L"");

    ///
    /// Create an instance of the slice operation on specified tensor input operand
    ///
    CNTK_API FunctionPtr Slice(const Variable& operand, const Axis& axis, int beginIndex, int endIndex, const std::wstring& name = L"");

    ///
    /// Create an instance of the random_sample operation on specified sampling weights input vector
    ///
    // TODO: The initial random seed should be specifiable
    CNTK_API FunctionPtr RandomSample(const Variable& operand, size_t numSamples, bool allowDuplicates, const std::wstring& name /*= L""*/);

    ///
    /// Create an instance of the random_sample_inclusion_frequency operation on specified sampling weights input vector
    ///
    // TODO: The initial random seed should be specifiable
    CNTK_API FunctionPtr RandomSampleInclusionFrequency(const Variable& operand, size_t numSamples, bool allowDuplicates, const std::wstring& name /*= L""*/);

    ///
    /// Create an instance of the dropout operation on specified tensor input operand
    ///
    // TODO: The initial random seed should be specifiable
    CNTK_API FunctionPtr Dropout(const Variable& operand, double dropoutRate, const std::wstring& name = L"");

    ///
    /// Create an instance of the reshape operation on specified tensor input operand
    ///
    CNTK_API FunctionPtr Reshape(const Variable& operand, const NDShape& newShape, const std::wstring& name = L"");

    ///
    /// Create an instance of the CNTK built-in elementwise tensor addition operation with the specified input operands.
    ///
    CNTK_API FunctionPtr Plus(const Variable& leftOperand, const Variable& rightOperand, const std::wstring& name = L"");

    ///
    /// Binary addition operator corresponding to the Plus operation
    ///
    inline FunctionPtr operator+(const Variable& leftOperand, const Variable& rightOperand)
    {
        return Plus(leftOperand, rightOperand);
    }

    ///
    /// Create an instance of the CNTK built-in elementwise tensor subtraction operation with the specified input operands.
    ///
    CNTK_API FunctionPtr Minus(const Variable& leftOperand, const Variable& rightOperand, const std::wstring& name = L"");

    ///
    /// Binary minus operator corresponding to the Minus operation
    ///
    inline FunctionPtr operator-(const Variable& leftOperand, const Variable& rightOperand)
    {
        return Minus(leftOperand, rightOperand);
    }

    ///
    /// Create an instance of the CNTK built-in elementwise multiplication operation on specified tensor input operands.
    ///
    CNTK_API FunctionPtr ElementTimes(const Variable& leftOperand, const Variable& rightOperand, const std::wstring& name = L"");

    ///
    /// Create an instance of the CNTK built-in elementwise division operation on specified tensor input operands.
    ///
    CNTK_API FunctionPtr ElementDivide(const Variable& leftOperand, const Variable& rightOperand, const std::wstring& name = L"");

    ///
    /// Create an instance of the CNTK built-in elementwise equality comparison operation on specified tensor input operands.
    ///
    CNTK_API FunctionPtr Equal(const Variable& leftOperand, const Variable& rightOperand, const std::wstring& name = L"");

    ///
    /// Create an instance of the CNTK built-in elementwise not-equal comparison operation on specified tensor input operands.
    ///
    CNTK_API FunctionPtr NotEqual(const Variable& leftOperand, const Variable& rightOperand, const std::wstring& name = L"");

    ///
    /// Create an instance of the CNTK built-in elementwise less than comparison operation on specified tensor input operands.
    ///
    CNTK_API FunctionPtr Less(const Variable& leftOperand, const Variable& rightOperand, const std::wstring& name = L"");

    ///
    /// Create an instance of the CNTK built-in elementwise less than or equal to comparison operation on specified tensor input operands.
    ///
    CNTK_API FunctionPtr LessEqual(const Variable& leftOperand, const Variable& rightOperand, const std::wstring& name = L"");

    ///
    /// Create an instance of the CNTK built-in elementwise greater than comparison operation on specified tensor input operands.
    ///
    CNTK_API FunctionPtr Greater(const Variable& leftOperand, const Variable& rightOperand, const std::wstring& name = L"");

    ///
    /// Create an instance of the CNTK built-in elementwise greater than or equal to comparison operation on specified tensor input operands.
    ///
    CNTK_API FunctionPtr GreaterEqual(const Variable& leftOperand, const Variable& rightOperand, const std::wstring& name = L"");

    ///
    /// Create an instance of the CNTK built-in tensor multiplication operation with the specified input operands.
    /// TODO: Specify the constraints on the shapes of the operands.
    /// TODO: Document inferInputRankToMap
    ///
    CNTK_API FunctionPtr Times(const Variable& leftOperand, const Variable& rightOperand, size_t outputRank, int inferInputRankToMap, const std::wstring& name = L"");

    ///
    /// Create an instance of the CNTK built-in tensor multiplication operation with the specified input operands.
    /// TODO: Specify the constraints on the shapes of the operands.
    /// TODO: Document inferInputRankToMap
    ///
    inline FunctionPtr Times(const Variable& leftOperand, const Variable& rightOperand, size_t outputRank, const std::wstring& name = L"")
    {
        return Times(leftOperand, rightOperand, outputRank, /*inferInputRankToMap =*/ -1, name);
    }

    ///
    /// Create an instance of the CNTK built-in tensor multiplication operation with the specified input operands.
    /// TODO: Specify the constraints on the shapes of the operands.
    /// TODO: Document inferInputRankToMap
    ///
    inline FunctionPtr Times(const Variable& leftOperand, const Variable& rightOperand, const std::wstring& name = L"")
    {
        return Times(leftOperand, rightOperand, /*outputRank =*/ 1, name);
    }

    ///
    /// Create an instance of the CNTK built-in matrix multiplication operation with the transpose of the left input operand
    /// and the specified right operand. Only accepts left operands of ranks 1 or 2.
    /// TODO: Specify the constraints on the shapes of the operands.
    ///
    CNTK_API FunctionPtr TransposeTimes(const Variable& leftOperand, const Variable& rightOperand, size_t outputRank, const std::wstring& name = L"");

    ///
    /// Create an instance of the CNTK built-in matrix multiplication operation with the transpose of the left input operand
    /// and the specified right operand. Only accepts left operands of ranks 1 or 2.
    /// TODO: Specify the constraints on the shapes of the operands.
    ///
    inline FunctionPtr TransposeTimes(const Variable& leftOperand, const Variable& rightOperand, const std::wstring& name = L"")
    {
        return TransposeTimes(leftOperand, rightOperand, /*outputRank =*/ 1, name);
    }

    ///
    /// Create an instance of the CNTK built-in operation to compute squared-error for specified input operands.
    ///
    CNTK_API FunctionPtr SquaredError(const Variable& prediction, const Variable& targets, const std::wstring& name = L"");

    ///
    /// Create an instance of the CNTK built-in operation to compute cross-entropy with softmax for specified input operands.
    ///
    CNTK_API FunctionPtr CrossEntropyWithSoftmax(const Variable& prediction, const Variable& labels, const Axis& axis, const std::wstring& name = L"");

    ///
    /// Create an instance of the CNTK built-in operation to compute cross-entropy with softmax for specified input operands.
    ///
    inline FunctionPtr CrossEntropyWithSoftmax(const Variable& prediction, const Variable& labels, const std::wstring& name = L"")
    {
        return CrossEntropyWithSoftmax(prediction, labels, Axis(0), name);
    }

    ///
    /// Create an instance of the CNTK built-in operation for computing the classification prediction error for specified operands.
    ///
    CNTK_API FunctionPtr ClassificationError(const Variable& prediction, const Variable& labels, size_t topN, const Axis& axis, const std::wstring& name = L"");

    ///
    /// Create an instance of the CNTK built-in operation for computing the classification prediction error for specified operands.
    ///
    inline FunctionPtr ClassificationError(const Variable& prediction, const Variable& labels, size_t topN, const std::wstring& name = L"")
    {
        return ClassificationError(prediction, labels, topN, Axis(0), name);
    }

    ///
    /// Create an instance of the CNTK built-in operation for computing the classification prediction error for specified operands.
    ///
    inline FunctionPtr ClassificationError(const Variable& prediction, const Variable& labels, const Axis& axis, const std::wstring& name = L"")
    {
        return ClassificationError(prediction, labels, /*topN =*/ 1, axis, name);
    }

    ///
    /// Create an instance of the CNTK built-in operation for computing the classification prediction error for specified operands.
    ///
    inline FunctionPtr ClassificationError(const Variable& prediction, const Variable& labels, const std::wstring& name = L"")
    {
        return ClassificationError(prediction, labels, Axis(0), name);
    }

    ///
    /// Create an instance of the CNTK built-in operation for getting the past value along the lone dynamic axis of the specified operand.
    /// Throws an exception of the operand has more than one dynamic axis.
    ///
    CNTK_API FunctionPtr PastValue(const Variable& operand, const Variable& initialState, size_t offset = 1, const std::wstring& name = L"");

    ///
    /// Create an instance of the CNTK built-in operation for getting the past value along the lone dynamic axis of the specified operand.
    /// This overload uses an initial state value of 0.
    /// Throws an exception of the operand has more than one dynamic axis.
    ///
    inline FunctionPtr PastValue(const Variable& operand, size_t offset = 1, const std::wstring& name = L"")
    {
        static const auto defaultInitialState = Constant::Scalar(0.0f);
        return PastValue(operand, defaultInitialState, offset, name);
    }

    ///
    /// Create an instance of the CNTK built-in operation for getting the future value along the lone dynamic axis of the specified operand.
    /// Throws an exception of the operand has more than one dynamic axis.
    ///
    CNTK_API FunctionPtr FutureValue(const Variable& operand, const Variable& initialState, size_t offset = 1, const std::wstring& name = L"");

    ///
    /// Create an instance of the CNTK built-in operation for getting the future value along the lone dynamic axis of the specified operand.
    /// This overload uses an initial state value of 0.
    /// Throws an exception of the operand has more than one dynamic axis.
    ///
    inline FunctionPtr FutureValue(const Variable& operand, size_t offset = 1, const std::wstring& name = L"")
    {
        static const auto defaultInitialState = Constant::Scalar(0.0f);
        return FutureValue(operand, defaultInitialState, offset, name);
    }

    ///
    /// Create an instance of the CNTK built-in sum reduction operation on specified tensor input operand along all the axes
    ///
    CNTK_API FunctionPtr ReduceSum(const Variable& operand, const std::wstring& name = L"");

    ///
    /// Create an instance of the CNTK built-in sum reduction operation on specified tensor input operand along the specified axis
    ///
    CNTK_API FunctionPtr ReduceSum(const Variable& operand, const Axis& axis, const std::wstring& name = L"");

    ///
    /// Create an instance of the CNTK built-in LogSum reduction operation on specified tensor input operand along the specified axis
    ///
    CNTK_API FunctionPtr ReduceLogSum(const Variable& operand, const Axis& axis, const std::wstring& name = L"");

    ///
    /// Create an instance of the CNTK built-in Mean reduction operation on specified tensor input operand along the specified axis
    ///
    CNTK_API FunctionPtr ReduceMean(const Variable& operand, const Axis& axis, const std::wstring& name = L"");

    ///
    /// Create an instance of the CNTK built-in Max reduction operation on specified tensor input operand along the specified axis
    ///
    CNTK_API FunctionPtr ReduceMax(const Variable& operand, const Axis& axis, const std::wstring& name = L"");

    ///
    /// Create an instance of the CNTK built-in Min reduction operation on specified tensor input operand along the specified axis
    ///
    CNTK_API FunctionPtr ReduceMin(const Variable& operand, const Axis& axis, const std::wstring& name = L"");

    ///
    /// Per dimension mean-variance normalization of the specified input operand.
    ///
    CNTK_API FunctionPtr PerDimMeanVarianceNormalize(const Variable& operand, const NDArrayViewPtr& mean, const NDArrayViewPtr& invStdDev, const std::wstring& name = L"");

    ///
    /// TODO:
    ///
    CNTK_API FunctionPtr Convolution(const Variable& convolutionMap,
                                     const Variable& operand,
                                     const NDShape& strides = {1},
                                     const std::vector<bool>& sharing = {true},
                                     const std::vector<bool>& autoPadding = {true},
                                     const NDShape& lowerPad = {0},
                                     const NDShape& upperPad = {0},
                                     bool transpose = false,
                                     size_t maxTempMemSizeInSamples = 0,
                                     const std::wstring& name = L"");

    ///
    /// Create an instance of the CNTK built-in ROI pooling operation on specified tensor input operands with the specified output shape
    ///
    CNTK_API FunctionPtr ROIPooling(const Variable& convolutionMap, const Variable& rois, const NDShape& roiOutputShape, const std::wstring& name = L"");

    ///
    /// TODO:
    ///
    enum class PoolingType
    {
        Max,
        Average,
    };

    ///
    /// TODO:
    ///
    CNTK_API FunctionPtr Pooling(const Variable& operand,
                                 PoolingType poolingType,
                                 const NDShape& poolingWindowShape,
                                 const NDShape& strides = {1},
                                 const std::vector<bool>& autoPadding = {false},
                                 const NDShape& lowerPad = {0},
                                 const NDShape& upperPad = {0},
                                 const std::wstring& name = L"");

    ///
    /// TODO:
    ///
    // TODO: Do we need a separate "spatial" parameter or can it be inferred from the tensor dimensions
    CNTK_API FunctionPtr BatchNormalization(const Variable& operand,
                                            const Variable& scale,
                                            const Variable& bias,
                                            const Variable& runningMean,
                                            const Variable& runningInvStd,
                                            bool spatial,
                                            double normalizationTimeConstant = 0,
                                            double blendTimeConstant = 0,
                                            double epsilon = 0.00001,
                                            bool useCuDNNEngine = false,
                                            const std::wstring& name = L"");

    ///
    /// Create an instance of the CNTK built-in elementwise clip operation on the tensor operand
    ///
    CNTK_API FunctionPtr Clip(const Variable& operand, const Variable& min, const Variable& max, const std::wstring& name = L"");

    ///
    /// Create an instance of the CNTK built-in elementwise choice operation using a condition tensor for specified tensor operands.
    ///
    CNTK_API FunctionPtr ElementSelect(const Variable& condition, const Variable& leftOperand, const Variable& rightOperand, const std::wstring& name = L"");

    ///
    /// Create an instance of the CNTK built-in splice operation to splice together all the specified tensor operands into a single output tensor
    ///
    CNTK_API FunctionPtr Splice(const std::vector<Variable>& operands, const Axis& axis, const std::wstring& name = L"");

    ///
    /// Create a new Function instance which just combines the outputs of the specified list of 'operands' Functions such that the 'Outputs' of the 
    /// new 'Function' are union of the 'Outputs' of each of the specified 'operands' Functions.
    /// E.g. When creating a classification model, typically the CrossEntropy loss Function and the ClassificationError Function comprise the two roots
    /// of the computation graph which can be "Combine"d to create a single Function with 2 outputs; viz. CrossEntropy loss and ClassificationError output.
    ///
    CNTK_API FunctionPtr Combine(const std::vector<Variable>& operands, const std::wstring& name = L"");

    ///
    /// Creates a new Function instance which is just an alias of the specified operand.
    ///
    CNTK_API FunctionPtr Alias(const Variable& operand, const std::wstring& name = L"");

    namespace Sequence
    {
        CNTK_API FunctionPtr IsFirst(const Variable& operand, const std::wstring& name = L"");
        CNTK_API FunctionPtr IsLast(const Variable& operand, const std::wstring& name = L"");

        CNTK_API FunctionPtr First(const Variable& operand, const std::wstring& name = L"");
        CNTK_API FunctionPtr Last(const Variable& operand, const std::wstring& name = L"");

        CNTK_API FunctionPtr Where(const Variable& condition, const std::wstring& name = L"");
        CNTK_API FunctionPtr Gather(const Variable& operand, const Variable& condition, const std::wstring& name = L"");
        CNTK_API FunctionPtr Scatter(const Variable& operand, const Variable& condition, const std::wstring& name = L"");

        CNTK_API FunctionPtr BroadcastAs(const Variable& operand, const Variable& broadcastAs, const std::wstring& name = L"");
    }

    ///
    /// Load a legacy CNTK v1 format model
    ///
    CNTK_API FunctionPtr LoadLegacyModel(DataType dataType, const std::wstring& modelFile, const DeviceDescriptor& computeDevice = DeviceDescriptor::UseDefaultDevice());

    /// 
    /// Save a Composite Function instance to a file in CNTK legacy model format
    ///
    CNTK_API void SaveAsLegacyModel(const FunctionPtr& rootFunction, const std::wstring& modelFile);

    ///
    /// A collection of key-value pairs that represents a training parameter schedule
    /// (e.g., learning rate, momentum schedule) in terms of the number of samples.
    /// This class is designed to simplify Learner's factory methods and provides a number of 
    /// convenience constructors to allow easy conversion from a single value, a vector of values 
    /// and a list of pairs to the training schedule. For example, a learning rate schedule 
    /// { { 10, 0.5 }, { 100, 0.3 }, { 20, 0.2 } } indicates that the rate of 0.5 should be
    /// used for the first 10 samples, followed by 0.3 for the next 100 samples, and then 0.2 for
    /// the remaining 20 samples or until the end of training if it takes longer.
    ///
    template <typename T>
    class TrainingParameterSchedule : public IDictionarySerializable
    {
    public:
        ///
        /// Indicates whether the values in the schedule are specified on the per-sample or 
        /// per-minibatch basis.
        ///
        enum class UnitType : unsigned int
        {
            Sample = 0,
            Minibatch = 1,
        };

        ///
        /// A special value that can be used for the epochSize to indicate that the schedule is sweep-based.
        ///
        static const size_t EntireSweep = 0;

        ///
        /// Create a schedule with a constant parameter value.
        ///
        CNTK_API TrainingParameterSchedule(T value, UnitType unit = UnitType::Sample);

        ///
        /// Create a schedule where the parameter changes its value every 'epochSize' samples:
        /// schedule[0] is used for the first 'epochSize' samples, schedule[1] -- for the second,
        /// and so on. The last value is then used repeatedly until the end of training.
        ///
        CNTK_API TrainingParameterSchedule(const std::vector<T>& schedule, size_t epochSize = 1, UnitType unit = UnitType::Sample);

        ///
        /// Create a schedule using the list of key-value pairs, where the key specifies 
        /// the number of epochs the parameter should maintain the corresponding value,
        /// (which 'epochSize' samples in each epoch). The value from the last pair is used 
        /// repeatedly until the end of training. For example, {{1, 0.05}, {2, 0.1}, {1, 0.005}} 
        /// and epochSize = 100, corresponds to a schedule where the value of '0.05' is used for 
        /// the first 100 samples, then '0.1' is used for the second 200 samples, 
        /// after which the values is switched to '0.005'.
        ///
        CNTK_API TrainingParameterSchedule(const std::vector<std::pair<size_t, T>>& schedule, size_t epochSize = 1, UnitType unit = UnitType::Sample);

        ///
        /// Returns a value corresponding to the absolute sample (or sweep) 
        /// count from the beginning of training.
        ///
        CNTK_API const T& operator[](size_t count) const;

        ///
        /// Returns the unit type for 'this' training parameter schedule. 
        /// In case when the values are specified on the per-Minibatch basis, they are
        /// re-scaled by the learning using the actual minibatch size in samples.
        ///
        UnitType Unit() const { return m_unit; }

        bool IsSweepBased() const { return m_epochSize == EntireSweep; }

        CNTK_API virtual ~TrainingParameterSchedule();

        CNTK_API TrainingParameterSchedule(const TrainingParameterSchedule<T>&); 
        CNTK_API TrainingParameterSchedule(TrainingParameterSchedule<T>&&); 
        CNTK_API TrainingParameterSchedule<T>& operator=(const TrainingParameterSchedule<T>&); 
        CNTK_API TrainingParameterSchedule<T>& operator=(TrainingParameterSchedule<T>&&);

        CNTK_API virtual Dictionary Serialize() const override;

        virtual size_t CurrentVersion() const override { return s_serializationVersion; }

        CNTK_API static TrainingParameterSchedule<T> Deserialize(const Dictionary& dictionary);

    private:
        CNTK_API void ConstructSchedule(const std::vector<std::pair<size_t, T>>& schedule);

        CNTK_API TrainingParameterSchedule(const Dictionary& dictionary);

        static const size_t s_serializationVersion = 1;

    protected:           
        std::map<size_t, T> m_schedule;
        UnitType m_unit;
        size_t m_epochSize;
    };

    template <typename T, typename TrainingParameterSchedule<T>::UnitType U>
    class TrainingParameterPerUnitSchedule : public TrainingParameterSchedule<T>
    {
    public:
        TrainingParameterPerUnitSchedule(double value) 
            : TrainingParameterSchedule<T>::TrainingParameterSchedule(value, U)
        { }
        
        TrainingParameterPerUnitSchedule(const std::vector<double>& schedule, size_t epochSize = 1) 
            : TrainingParameterSchedule<T>::TrainingParameterSchedule(schedule, epochSize, U)
        { }
        
        TrainingParameterPerUnitSchedule(const std::vector<std::pair<size_t, double>>& schedule, size_t epochSize = 1) 
            : TrainingParameterSchedule<T>::TrainingParameterSchedule(schedule, epochSize, U)
        { }
    };

    ///
    /// Training parameter schedule with per-sample values.
    ///
    template <typename T>
    using TrainingParameterPerSampleSchedule = TrainingParameterPerUnitSchedule<T, TrainingParameterSchedule<T>::UnitType::Sample>;

    ///
    /// Training parameter schedule with per-minibatch values.
    ///
    template <typename T>
    using TrainingParameterPerMinibatchSchedule = TrainingParameterPerUnitSchedule<T, TrainingParameterSchedule<T>::UnitType::Minibatch>;

    ///
    /// This class allows to specify momentum as time constant in place of momentum per sample in 
    /// all of Learners factory methods. The specified values are then automatically converted into 
    /// per sample values.
    /// 
    class MomentumAsTimeConstantSchedule: public TrainingParameterPerSampleSchedule<double>
    {
    public:
        MomentumAsTimeConstantSchedule(double value) 
            : TrainingParameterPerUnitSchedule(value)
        { 
            ConvertToPerSampleValues();
        }
        
        MomentumAsTimeConstantSchedule(const std::vector<double>& schedule, size_t epochSize = 1) 
            : TrainingParameterPerUnitSchedule(schedule, epochSize)
        { 
            ConvertToPerSampleValues();
        }
        
        MomentumAsTimeConstantSchedule(const std::vector<std::pair<size_t, double>>& schedule, size_t epochSize = 1) 
            : TrainingParameterPerUnitSchedule(schedule, epochSize)
        { 
            ConvertToPerSampleValues();
        }

    private:
        CNTK_API void ConvertToPerSampleValues();
    };

    typedef TrainingParameterSchedule<double> LearningRateSchedule;
    typedef TrainingParameterPerSampleSchedule<double> LearningRatePerSampleSchedule;
    typedef TrainingParameterPerMinibatchSchedule<double> LearningRatePerMinibatchSchedule;

    typedef TrainingParameterSchedule<double> MomentumSchedule;
    typedef TrainingParameterPerSampleSchedule<double> MomentumPerSampleSchedule;
    typedef TrainingParameterPerMinibatchSchedule<double> MomentumPerMinibatchSchedule;

    /// A collection of additional options that affect parameter updates and 
    /// are applicable for all standard learners 
    struct AdditionalLearningOptions
    {
        double l1RegularizationWeight = 0.0;
        double l2RegularizationWeight = 0.0;
        TrainingParameterSchedule<double> gaussianNoiseInjectionStdDev = 0.0;
        double gradientClippingThresholdPerSample = std::numeric_limits<double>::infinity();
        bool gradientClippingWithTruncation = true;
    };

    ///
    /// Abstraction for learning a subset of parameters of a learnable function using first order gradient values
    /// For e.g momentum, AdaGrad, RMSProp etc. are different types of learners with their own algorithms for
    /// learning parameter values using first order gradients.
    ///
    class Learner : public std::enable_shared_from_this<Learner>, public IDictionarySerializable
    {
    public:
        //
        // Method to update the parameters associated with this learner. By returning false, this method indicates that
        // learning has stopped for all of the parameters associated with this learner
        //
        virtual bool Update(const std::unordered_map<Parameter, NDArrayViewPtr>& gradientValues, size_t trainingSampleCount) = 0;

        ///
        /// Returns the set of parameters associated with this learner.
        ///
        const std::vector<Parameter>& Parameters() const { return m_parameters; }

        ///
        /// Optionally overridable method to checkpoint the learner's state.
        ///
        virtual Dictionary Serialize() const override { return Dictionary(); }

        ///
        /// Optionally overridable method to restore the learner's state from a previous checkpoint.
        ///
        virtual void RestoreFromCheckpoint(const Dictionary&) { NOT_IMPLEMENTED }

        ///
        /// Destruct this Learner.
        ///
        virtual ~Learner() {}

        ///
        /// This method needs to be explicitly overriden in subclasses.
        ///
        virtual size_t CurrentVersion() const override { NOT_IMPLEMENTED }


        ///
        /// Sets a new learning rate overriding the schedule parameter used to construct this learner.
        ///
        virtual void ResetLearningRate(const LearningRateSchedule& learningRateSchedule)
        {
            m_learningRateSchedule = learningRateSchedule;
        }

        ///
        /// Returns current (per-sample) learning rate.
        ///
        virtual double LearningRate(size_t minibatchSize) const
        {
            auto learningRate = GetCurrentTrainingParameterValue<double>(m_learningRateSchedule);
            if (m_learningRateSchedule.Unit() == LearningRateSchedule::UnitType::Minibatch)
            {
                // learning rate needs to be converted to the per-sample value.
                return learningRate / minibatchSize;
            }

            return learningRate;
        }

        ///
        /// Retrieves and returns current value from the training parameter schedule.
        ///
        template <typename ElementType> 
        ElementType GetCurrentTrainingParameterValue(const TrainingParameterSchedule<ElementType>& schedule) const
        {
            if (schedule.IsSweepBased())
            {
                return schedule[m_sweepCount];
            }
            else
            {
                return schedule[m_sampleCount];
            }
        }

    protected:
        Learner(const std::vector<Parameter>& parameters, const LearningRateSchedule& learningRateSchedule)
            : m_parameters(parameters),
            m_learningRateSchedule(learningRateSchedule),
            m_sampleCount(0),
            m_minibatchCount(0),
            m_sweepCount(0)
        {}

        std::vector<Parameter> m_parameters;
        LearningRateSchedule m_learningRateSchedule;
        size_t m_sampleCount;
        size_t m_minibatchCount;
        size_t m_sweepCount;
    };

    ///
    /// Create an instance of the CNTK built-in SGD learner.
    ///
    CNTK_API LearnerPtr SGDLearner(const std::vector<Parameter>& parameters,
                                   const LearningRateSchedule& learningRateSchedule,
                                   AdditionalLearningOptions additionalOptions = AdditionalLearningOptions());

    ///
    /// Create an instance of the CNTK built-in Momentum SGD learner.
    ///
    CNTK_API LearnerPtr MomentumSGDLearner(const std::vector<Parameter>& parameters,
                                           const LearningRateSchedule& learningRateSchedule,
                                           const MomentumSchedule& momentumSchedule,
                                           AdditionalLearningOptions additionalOptions = AdditionalLearningOptions());

    ///
    /// Create an instance of the CNTK built-in Nesterov's accelerated SGD learner.
    ///
    CNTK_API LearnerPtr NesterovLearner(const std::vector<Parameter>& parameters,
                                        const LearningRateSchedule& learningRateSchedule,
                                        const MomentumSchedule& momentumSchedule,
                                        AdditionalLearningOptions additionalOptions = AdditionalLearningOptions());

    static MomentumSchedule DefaultFSAdaGradVarianceMomentum = MomentumAsTimeConstantSchedule(2 * 3600 * 100);

    ///
    /// Create an instance of the CNTK built-in FSAdaGrad (improved AdaGrad) learner.
    ///
    CNTK_API LearnerPtr FSAdaGradLearner(const std::vector<Parameter>& parameters,
                                         const LearningRateSchedule& learningRateSchedule,
                                         const MomentumSchedule& momentumSchedule,
                                         const MomentumSchedule& varianceMomentumSchedule = DefaultFSAdaGradVarianceMomentum,
                                         AdditionalLearningOptions additionalOptions = AdditionalLearningOptions());

    ///
    /// Create an instance of the CNTK built-in AdaGrad learner.
    ///
    CNTK_API LearnerPtr AdaGradLearner(const std::vector<Parameter>& parameters,
                                       const LearningRateSchedule& learningRateSchedule,
                                       bool needAveMultiplier = true,
                                       AdditionalLearningOptions additionalOptions = AdditionalLearningOptions());

    ///
    /// Create an instance of the CNTK built-in RMSProp learner.
    ///
    CNTK_API LearnerPtr RMSPropLearner(const std::vector<Parameter>& parameters,
                                       const LearningRateSchedule& learningRateSchedule,
                                       double gamma,
                                       double inc,
                                       double dec,
                                       double max,
                                       double min,
                                       bool needAveMultiplier = true,
                                       AdditionalLearningOptions additionalOptions = AdditionalLearningOptions());

    ///
    /// Trainer is the top-level abstraction responsible for the orchestration of the training of a model
    /// using the specified learners and training data either explicitly supplied as Value objects or from
    /// a MinibatchSource object.
    ///
    class Trainer
    {
    public:
        ///
        /// Construct a Trainer to train the specified 'model' with the specified 'trainingLoss' Variable as the training criterion
        /// and using the specified set of 'parameterLearners' for updating the model's parameters using computed gradients.
        ///
        CNTK_API Trainer(const FunctionPtr& model, const FunctionPtr& lossFunction, const std::vector<LearnerPtr>& parameterLearners);

        ///
        /// Construct a Trainer to train the specified 'model' with the specified 'trainingLoss' as the training criterion,
        /// the specified 'evaluationFunction' as the criterion for evaluating the trained model's quality, and using the specified set
        /// of 'parameterLearners' for updating the model's parameters using computed gradients.
        ///
        // TODO: Add overload for multiple evaluation criterion
        CNTK_API Trainer(const FunctionPtr& model, const FunctionPtr& lossFunction, const FunctionPtr& evaluationFunction, const std::vector<LearnerPtr>& parameterLearners);

        // Same as above but with a distributed trainer.
        CNTK_API Trainer(const FunctionPtr& model, const FunctionPtr& lossFunction, const FunctionPtr& evaluationFunction, const std::vector<LearnerPtr>& parameterLearners, const DistributedTrainerPtr& distributedTrainer);

        ///
        /// Optimize model parameters using the specified 'arguments' minibatch of training samples.
        /// Returns false if all parameter learners indicate end of learning (through their Update method's return value).
        ///
        CNTK_API bool TrainMinibatch(const std::unordered_map<Variable, ValuePtr>& arguments, const DeviceDescriptor& computeDevice = DeviceDescriptor::UseDefaultDevice());

        ///
        /// Optimize model parameters using the specified 'arguments' minibatch of training samples.
        /// The variables specified in the 'outputsToFetch' map denote the subset of 'this' Function's output variables that the caller wants to obtain values of. 
        /// Callers may specify the storage to be used for storing the 'outputs' Values or pass null in which case the implementation allocates the actual storage
        /// for the 'outputs' for which the ValuePtr mapping was left null by the caller.
        /// Returns false if all parameter learners indicate end of learning (through their Update method's return value).
        ///
        CNTK_API bool TrainMinibatch(const std::unordered_map<Variable, ValuePtr>& arguments, std::unordered_map<Variable, ValuePtr>& outputsToFetch, const DeviceDescriptor& computeDevice = DeviceDescriptor::UseDefaultDevice());

        ///
        /// Test the model on the specified batch of samples using the evaluation Function specified during construction of the Trainer
        /// Returns the average evaluation criterion value per sample for the tested minibatch of samples
        ///
        CNTK_API double TestMinibatch(const std::unordered_map<Variable, ValuePtr>& arguments, const DeviceDescriptor& computeDevice = DeviceDescriptor::UseDefaultDevice());

        ///
        /// Checkpoint the model and other Trainer state at the specified file location
        ///
        CNTK_API void SaveCheckpoint(const std::wstring& modelFilePath, bool usingLegacyModelFormat = true);

        ///
        /// Restore the model and trainer state from a previously saved model and checkpoint from the specified file location
        ///
        /// TODO: drop the legacy flag and auto-detect model format.
        CNTK_API void RestoreFromCheckpoint(const std::wstring& modelFilePath, bool usingLegacyModelFormat = true);

        ///
        /// Model being trained by 'this' Trainer.
        ///
        FunctionPtr Model() const { return m_model; }

        ///
        /// Loss function that is used as the optimization criterion for learning the model's parameters.
        ///
        FunctionPtr LossFunction() const { return m_lossFunction; }

        ///
        /// Evaluation Function that is used as for the criterion for evaluating the trained model's quality.
        ///
        FunctionPtr EvaluationFunction() const { return m_evaluationFunction; }

        ///
        /// Returns the average training loss per sample for the last minibatch trained.
        ///
        CNTK_API double PreviousMinibatchLossAverage() const;

        ///
        /// Returns the average evaluation criterion value per sample for the last minibatch trained.
        ///
        CNTK_API double PreviousMinibatchEvaluationAverage() const;

        ///
        /// Returns the number of samples in the last minibatch trained with
        ///
        size_t PreviousMinibatchSampleCount() const { return m_prevMinibatchNumSamples; }

        ///
        /// Learners associated with this Trainer for updating the model's parameters using computed gradients.
        ///
        const std::vector<LearnerPtr>& ParameterLearners() const { return m_parameterLearners; }

    private:
        FunctionPtr m_combinedTrainingFunction;
        FunctionPtr m_model;
        FunctionPtr m_lossFunction;
        FunctionPtr m_aggregatedLossFunction;
        FunctionPtr m_evaluationFunction;
        FunctionPtr m_aggregatedEvaluationFunction;
        Variable    m_trainingSampleCountVar;
        Variable    m_testSampleCountVar;
        DistributedTrainerPtr m_distributedTrainer;

        std::vector<LearnerPtr> m_parameterLearners;

        size_t m_prevMinibatchNumSamples;
        ValuePtr m_prevMinibatchAggregateTrainingLossValue;
        ValuePtr m_prevMinibatchAggregateEvalCriterionValue;
    };

    ///
    /// Describes an input stream: its name, element type, storage, etc.
    ///
    struct StreamInformation
    {
        std::wstring m_name;           // Unique name of the stream
        size_t m_id;                   // Unique identifier of the stream
        StorageFormat m_storageFormat; // Storage format of the stream
        DataType m_elementType;        // Element type of the stream
        NDShape m_sampleLayout;        // Layout of the sample for the stream
    };

    inline bool operator==(const StreamInformation& left, const StreamInformation& right)
    {
        return ((left.m_id == right.m_id) &&
                (left.m_name == right.m_name) &&
                (left.m_storageFormat == right.m_storageFormat) &&
                (left.m_elementType == right.m_elementType) &&
                (left.m_sampleLayout == right.m_sampleLayout));
    }
}

namespace std {
    template <> struct hash<::CNTK::StreamInformation>
    {
        size_t operator()(const ::CNTK::StreamInformation& x) const
        {
            return std::hash<size_t>()(x.m_id);
        }
    };
}

namespace CNTK
{
    struct MinibatchData
    {
        size_t m_numSequences;
        size_t m_numSamples;
        ValuePtr m_data;
    };

    ///
    /// Abstraction for generating minibatches of samples for training/evaluation.
    ///
    class MinibatchSource : public std::enable_shared_from_this<MinibatchSource>
    {
    public:
        static const size_t InfinitelyRepeat = SIZE_MAX;
        static const size_t FullDataSweep = SIZE_MAX - 2; // An arbitrary sentinel value

    public:
        ///
        /// Describes the streams 'this' MinibatchSource produces.
        ///
        virtual const std::unordered_set<StreamInformation>& StreamInfos() = 0;

        ///
        /// Reads a minibatch that contains data for all input streams.
        /// The minibatch size is specified terms of #samples and/or #sequences for the primary input stream; value of 0 for #samples/#sequences means unspecified.
        /// In case the size is specified in terms of both #sequences and #samples, the smaller of the 2 is taken.
        /// An empty map is returned when the MinibatchSource has no more data to return.
        ///
        virtual const std::unordered_map<StreamInformation, MinibatchData>& GetNextMinibatch(size_t minibatchSizeInSamples,
                                                                                             size_t minibatchSizeInSequences,
                                                                                             const DeviceDescriptor& device = DeviceDescriptor::UseDefaultDevice()) = 0;

        ///
        /// Destruct this MinibatchSource.
        ///
        virtual ~MinibatchSource() {}

        ///
        /// Optionally overridable method to checkpoint the MinibatchSource's state.
        ///
        virtual Dictionary GetCheckpointState() const
        {
            return Dictionary();
        }

        ///
        /// Optionally overridable method to restore the MinibatchSource's state from a previous checkpoint.
        ///
        virtual void RestoreFromCheckpoint(const Dictionary& /*checkpoint*/) {}

    public:
        ///
        /// Gets the description of the stream with given name. 
        /// Throws an exception of there are none or multiple streams with this same name.
        ///
        CNTK_API const StreamInformation& StreamInfo(const std::wstring& streamName);

        ///
        /// Gets the description of the stream that matches the attributes (Shape, DataType and StorageFormat) of the specified Variable object
        /// Throws an exception if there are none or multiple streams matching the Variable's attributes
        ///
        CNTK_API const StreamInformation& StreamInfo(const Variable& variableToMatch);

        ///
        /// Reads a minibatch that contains data for all input streams.
        /// The minibatch size is specified terms of #samples for the primary input stream.
        /// An empty map is returned when the MinibatchSource has no more data to return.
        ///
        CNTK_API const std::unordered_map<StreamInformation, MinibatchData>& GetNextMinibatch(size_t minibatchSizeInSamples, const DeviceDescriptor& device = DeviceDescriptor::UseDefaultDevice());

        // Disallow copy and move construction and assignment
        MinibatchSource(const MinibatchSource&) = delete; MinibatchSource(MinibatchSource&&) = delete; MinibatchSource& operator=(const MinibatchSource&) = delete; MinibatchSource& operator=(MinibatchSource&&) = delete;

    protected:
        MinibatchSource() {}
    };

    ///
    /// Instantiate the CNTK built-in composite minibatch source.
    ///
    CNTK_API MinibatchSourcePtr CreateCompositeMinibatchSource(const Dictionary& configuration, DistributedCommunicatorPtr communicator = nullptr);

    struct StreamConfiguration
    {
        StreamConfiguration(const std::wstring& streamName, size_t dim, bool isSparse = false, const std::wstring& streamAlias = L"")
            : m_streamName(streamName), m_dim(dim), m_isSparse(isSparse), m_streamAlias(streamAlias)
        {}

        std::wstring m_streamName;
        size_t m_dim;
        bool m_isSparse;
        std::wstring m_streamAlias;
    };

    /// 
    /// Instantiate the CNTK built-in test format minibatch source
    ///
<<<<<<< HEAD
    inline MinibatchSourcePtr TextFormatMinibatchSource(const std::wstring& dataFilePath, const std::vector<StreamConfiguration>& streamConfigs, size_t epochSize = SIZE_MAX, bool randomize = true, DistributedCommunicatorPtr communicator = nullptr)
=======
    inline MinibatchSourcePtr TextFormatMinibatchSource(const std::wstring& dataFilePath, const std::vector<StreamConfiguration>& streamConfigs, size_t epochSize = MinibatchSource::InfinitelyRepeat, bool randomize = true)
>>>>>>> 0d16c252
    {
        ::CNTK::Dictionary minibatchSourceConfiguration;
        minibatchSourceConfiguration[L"epochSize"] = epochSize;

        if (randomize)
            minibatchSourceConfiguration[L"randomize"] = true;

        ::CNTK::Dictionary deserializerConfiguration;
        deserializerConfiguration[L"type"] = L"CNTKTextFormatDeserializer";
        deserializerConfiguration[L"file"] = dataFilePath;

        ::CNTK::Dictionary inputStreamsConfig;
        for (auto streamConfig : streamConfigs)
        {
            std::wstring streamName = streamConfig.m_streamName;
            size_t streamDim = streamConfig.m_dim;
            bool isSparse = streamConfig.m_isSparse;
            std::wstring streamAlias = streamConfig.m_streamAlias;

            ::CNTK::Dictionary inputStreamConfig;
            inputStreamConfig[L"dim"] = streamDim;
            inputStreamConfig[L"format"] = isSparse ? L"sparse" : L"dense";
            if (!streamAlias.empty())
                inputStreamConfig[L"alias"] = streamAlias;

            inputStreamsConfig[streamName] = inputStreamConfig;
        }

        deserializerConfiguration[L"input"] = inputStreamsConfig;
        minibatchSourceConfiguration[L"deserializers"] = std::vector<::CNTK::DictionaryValue>({ deserializerConfiguration });

        return CreateCompositeMinibatchSource(minibatchSourceConfiguration, communicator);
    }

    ///
    /// Compute the per dimension means and variances for each of the specified streams using data from the specified minibatchSource.
    ///
    CNTK_API void ComputeInputPerDimMeansAndInvStdDevs(const MinibatchSourcePtr& minibatchSource,
                                                       std::unordered_map<StreamInformation, std::pair<NDArrayViewPtr, NDArrayViewPtr>>& computedMeanAndVariances,
                                                       const DeviceDescriptor& device = DeviceDescriptor::CPUDevice());

    ///
    /// Set the process-wide setting for maximum number of CPU threads to be used by any individual compute operation
    /// Note that this is a per compute operation limit and if the user performs multiple compute operations concurrently
    /// by launching multiple threads and performing a compute operation inside, it will result in each of those concurrently
    /// executing operations to use the specified number of CPU threads limit.
    ///
    CNTK_API void SetMaxNumCPUThreads(size_t numCPUThreads);

    ///
    /// Returns the current process-wide setting for maximum number of CPU threads to be used by any individual compute operation
    ///
    CNTK_API size_t GetMaxNumCPUThreads();

    struct DistributedWorkerDescriptor
    {
        size_t m_globalRank;
        std::wstring m_hostId;
    };

     inline bool operator==(const DistributedWorkerDescriptor& left, const DistributedWorkerDescriptor& right)
    {
        return ((left.m_globalRank == right.m_globalRank) && (left.m_hostId == right.m_hostId));
    }

    ///
    /// A communicator interface exposing communication primitives that serve as building blocks 
    /// for distributed training.
    ///
    class DistributedCommunicator
    {
    public:
        CNTK_API virtual const std::unordered_set<DistributedWorkerDescriptor>& Workers() const = 0;

        CNTK_API virtual const DistributedWorkerDescriptor& CurrentWorker() const = 0;

        // Creates a new distributed communicator comprising of a subset of the workers in this communicator
        CNTK_API virtual DistributedCommunicatorPtr SubGroup(const std::unordered_set<DistributedWorkerDescriptor>& subGroupWorkers) const = 0;

        // A collective communication API to concatenate values across each worker of this communicator. The concatenated values are only sent to the specified workers; for all others the returned Values are null
        // TODO: Add an async variant of the Concatenate method
        CNTK_API virtual void Concatenate(
            const std::vector<ValuePtr>& values,
            std::vector<ValuePtr>& outputValues,
            const std::unordered_set<DistributedWorkerDescriptor>& sendToWorkers) = 0;

        // A collective communication API to aggregate values across each worker of this communicator. 
        // The aggregated values are only sent to the specified workers; for all others the returned Values are null
        CNTK_API virtual void AggregateInPlace(
            const std::vector<NDArrayViewPtr>& values,
            const std::unordered_set<DistributedWorkerDescriptor>& sendToWorkers) = 0;

        CNTK_API virtual void Aggregate(
            const std::vector<NDArrayViewPtr>& values,
            std::vector<NDArrayViewPtr>& outputValues,
            const std::unordered_set<DistributedWorkerDescriptor>& sendToWorkers) = 0;

        virtual ~DistributedCommunicator() {}

        // TODO: Currently this is a workaround to free static MPIWrapper, it will go away soon.
        // Should be called before executable exits.
        CNTK_API static void Finalize();

    protected:
        DistributedCommunicator() {};
    };

    ///
    /// A distributed communicator that supports quantized aggreagtion of values.
    ///
    class QuantizedDistributedCommunicator : public DistributedCommunicator
    {
    public:
        // A collective communication API to perform quantized aggregation of values across all workers of this communicator
        CNTK_API virtual void QuantizedAggregate(
            const std::vector<NDArrayViewPtr>& inValues,
            const std::vector<NDArrayViewPtr>& valueQuantizationResidues,
            const std::vector<NDArrayViewPtr>& stripeQuantizationResidues,
            std::vector<NDArrayViewPtr>& aggregatedOutputs,
            std::vector<NDArrayViewPtr>& newQuantizationResidues,
            std::vector<NDArrayViewPtr>& newStripeQuantizationResidues,
            const std::unordered_set<DistributedWorkerDescriptor>& sendToWorkers) = 0;

        CNTK_API virtual void QuantizedAggregateInPlace(
            std::vector<NDArrayViewPtr>& inValues,
            std::vector<NDArrayViewPtr>& valueQuantizationResidues,
            std::vector<NDArrayViewPtr>& stripeQuantizationResidues,
            const std::unordered_set<DistributedWorkerDescriptor>& sendToWorkers) = 0;

    protected:
        QuantizedDistributedCommunicator() {};
    };

    ///
    /// Built-in MPI-based communicator.
    ///
    CNTK_API DistributedCommunicatorPtr MPICommunicator();

    ///
    /// Distributed communicator that allows quantized aggregations.
    ///
    CNTK_API QuantizedDistributedCommunicatorPtr QuantizedMPICommunicator(bool zeroThresholdFor1Bit, bool useQuantizationForSelfStripe, size_t numQuantizationBits);

    /// A collection of additional information needed for the distributed trainer to aggregate the gradients
    struct MinibatchInfo
    {
        size_t numberOfSamples;
        NDArrayViewPtr trainingLossValue;
        NDArrayViewPtr evalCriterionValue;
    };

    ///
    /// Distributed Trainer.
    ///
    class DistributedTrainer
    {
    public:
        // Optional override that gets called before each minibatch during training
        CNTK_API virtual void PreMinibatchCallback(const Trainer& trainer) = 0;

        // Optional override that gets called per minibatch after finishing gradient computation but before updating model parameters
        CNTK_API virtual void PreParameterUpdateCallback(const Trainer& trainer, std::vector<std::pair<Variable, NDArrayViewPtr>>& gradientValues, MinibatchInfo& info) = 0;

        // Optionally overridable method to get checkpoint state associated with this Distributed train method
        CNTK_API virtual Dictionary GetCheckpointState() const = 0;

        // Optionally overridable method to restore state pertaining this distributed training method from a previous checkpoint
        CNTK_API virtual void RestoreFromCheckpoint(const Dictionary& checkpoint) = 0;

        virtual ~DistributedTrainer() {}
    };

    CNTK_API DistributedTrainerPtr CreateDataParallelDistributedTrainer(DistributedCommunicatorPtr communicator, bool useAsyncBufferedParameterUpdate);
    CNTK_API DistributedTrainerPtr CreateQuantizedDataParallelDistributedTrainer(DistributedCommunicatorPtr communicator, bool useAsyncBufferedParameterUpdate);
}

namespace std 
{
    template <> struct hash<::CNTK::DistributedWorkerDescriptor>
    {
        size_t operator()(const ::CNTK::DistributedWorkerDescriptor& x) const
        {
             return std::hash<size_t>()(x.m_globalRank);
        }
    };
}<|MERGE_RESOLUTION|>--- conflicted
+++ resolved
@@ -3357,10 +3357,6 @@
     class MinibatchSource : public std::enable_shared_from_this<MinibatchSource>
     {
     public:
-        static const size_t InfinitelyRepeat = SIZE_MAX;
-        static const size_t FullDataSweep = SIZE_MAX - 2; // An arbitrary sentinel value
-
-    public:
         ///
         /// Describes the streams 'this' MinibatchSource produces.
         ///
@@ -3441,11 +3437,7 @@
     /// 
     /// Instantiate the CNTK built-in test format minibatch source
     ///
-<<<<<<< HEAD
     inline MinibatchSourcePtr TextFormatMinibatchSource(const std::wstring& dataFilePath, const std::vector<StreamConfiguration>& streamConfigs, size_t epochSize = SIZE_MAX, bool randomize = true, DistributedCommunicatorPtr communicator = nullptr)
-=======
-    inline MinibatchSourcePtr TextFormatMinibatchSource(const std::wstring& dataFilePath, const std::vector<StreamConfiguration>& streamConfigs, size_t epochSize = MinibatchSource::InfinitelyRepeat, bool randomize = true)
->>>>>>> 0d16c252
     {
         ::CNTK::Dictionary minibatchSourceConfiguration;
         minibatchSourceConfiguration[L"epochSize"] = epochSize;
@@ -3548,6 +3540,9 @@
         // TODO: Currently this is a workaround to free static MPIWrapper, it will go away soon.
         // Should be called before executable exits.
         CNTK_API static void Finalize();
+
+        // a barrier to sync all ranks that calls WaitAll() underneath
+        CNTK_API virtual void Barrier() = 0;
 
     protected:
         DistributedCommunicator() {};
