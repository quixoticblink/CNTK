--- conflicted
+++ resolved
@@ -49,14 +49,9 @@
     @typemap
     def clone(self, method=CloneMethod.freeze, replacements=None):
         '''
-<<<<<<< HEAD
-        Clones the function. The parameters of the Function are either cloned, shared or frozen as specified by the
-        parameterCloneMethod argument and any variable replacements requested are applied in the cloned Function instance.
-=======
         Clones the function. The parameters of the Function are either cloned,
         shared or frozen as specified by the method argument and any variable
         replacements requested are applied in the cloned Function instance.
->>>>>>> 41c2b535
 
         Args:
             method (:class:`cntk.ops.function.CloneMethod`): one of
@@ -64,7 +59,7 @@
              * 'share': the returned function shares its parameters with this function
              * 'freeze': parameters are cloned and made immutable (constant).
             replacements (`dict`): a dictionary mapping variables in this
-             function to variables in the cloned function 
+             function to variables in the cloned function
 
         Returns:
             `Function`: the cloned Function
@@ -73,7 +68,7 @@
             raise ValueError('clone method "%s" is not supported' %
                     str(method))
 
-        method = getattr(cntk_py, 
+        method = getattr(cntk_py,
                 'ParameterCloningMethod_' + method.name.capitalize())
         if replacements is None:
             replacements = dict()
